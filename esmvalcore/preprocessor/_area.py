--- conflicted
+++ resolved
@@ -61,13 +61,8 @@
     # irregular grids
     lats = cube.coord('latitude').points
     lons = cube.coord('longitude').points
-<<<<<<< HEAD
-    select_lats = (start_latitude < lats) & (lats < end_latitude)
-    select_lons = (start_longitude < lons) & (lons < end_longitude)
-=======
-    select_lats = start_latitude <= lats <= end_latitude
-    select_lons = start_longitude <= lons <= end_longitude
->>>>>>> a970800a
+    select_lats = (start_latitude <= lats) & (lats <= end_latitude)
+    select_lons = (start_longitude <= lons) & (lons <= end_longitude)
     selection = select_lats & select_lons
     selection = da.broadcast_to(selection, cube.shape)
     cube.data = da.ma.masked_where(~selection, cube.core_data())
