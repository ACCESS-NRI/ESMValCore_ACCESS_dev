"""
<<<<<<< HEAD
;;#############################################################################
;; Land Cover Diagnostics
;; Author: Benjamin Mueller (LMU Munich, GER)
;; ESA-CMUG project
;;#############################################################################
;; Description
;;    Produces various general diagnostic plots and statistics for the
;;    reference data sets of the ESACCI Project
;;
;; Required diag_script_info attributes (diagnostics specific)
;;    none
;;
;; Optional diag_script_info attributes (diagnostic specific)
;;    none
;;
;; Required variable_info attributes (variable specific)
;;    none
;;
;; Optional variable_info attributes (variable specific)
;;    none
;;
;; Caveats
;;
;; Modification history
;;    20161128-A_laue_ax: added call to write_references
;;    20160818-A_muel_bn: Routines written.
;;
;;#############################################################################
=======
Produces various general diagnostic plots and statistics for the 
reference data sets of the ESACCI Project

Land Cover Diagnostics
Author: Benjamin Mueller (LMU Munich, GER)
ESA-CMUG project
>>>>>>> 0ce21c62
"""

# Basic Python packages
import sys
from copy import copy

# Add subfolder of the diagnostics to the path
sys.path.append('./diag_scripts/aux/LMU_ESACCI-diagnostics/')

from esmval_lib import ESMValProject

# Import full diagnostic routine
from lc_diagnostic import LandCoverDiagnostic


def main(project_info):
    """
    Parameters
    ----------
    project_info : dict
        Project information
    """
    print('>>>>>>>> lc_ESACCI.py is running! <<<<<<<<<<<<')

# A_laue_ax+
    E = ESMValProject(project_info)

    verbosity = E.get_verbosity()
    diag_script = E.get_diag_script_name()

    E.write_references(diag_script,              # diag script name
                       ["A_muel_bn"],            # authors
                       [""],                     # contributors
                       [""],                     # diag_references
                       ["E_esacci-landcover"],   # obs_references
                       ["P_cmug"],               # proj_references
                       project_info,
                       verbosity,
                       False)
# A_laue_ax-

    Diag = None

    for v in range(len(project_info['RUNTIME']['currDiag'].get_variables())):

        # read variable
        variable = project_info['RUNTIME']['currDiag'].get_variables()[v]

        if variable in ["baresoilFrac", "grassNcropFrac", "shrubNtreeFrac"]:

            model_filelist = ESMValProject(
                project_info).get_clim_model_filenames(variable=variable)
#            print(project_info['RUNTIME'].keys())
#            thisobject=project_info['RUNTIME']['currDiag'].get_diag_models()[0]
#
#            print([method for method in dir(thisobject) if callable(getattr(thisobject, method))])
#            print(project_info['RUNTIME']['currDiag'].get_diag_models()[1].get_model_line())
            # only models are read
            for inc in range(len(project_info['MODELS'])):

                model = project_info['MODELS'][inc]

                # only for non-reference models

                Mod_L1 = model.model_line.split()[1]
                Ref_L1 = \
                    project_info['RUNTIME']['currDiag'].variables[v].ref_model

                if not Mod_L1 == Ref_L1:

                    model_filename = model_filelist[Mod_L1]
                    reference_filename = model_filelist[Ref_L1]

                    # copy old data to provide data that is needed again
                    D_old = copy(Diag)

                    # initialize diagnostic
                    Diag = LandCoverDiagnostic()

                    # provide project_info to diagnostic
                    Diag.set_info(project_info, model, variable,
                                  reference_filename, model_filename,
                                  project_info['RUNTIME']['currDiag'].
                                  diag_script_cfg)
                    # reuse region info
                    if D_old is not None:
                        if "_regions" in D_old.__dict__.keys():
                            Diag._regions = D_old._regions
                    del(D_old)
                    # load the data
                    Diag.load_data()
                    # run the diagnostics defined by the import
                    Diag.run_diagnostic()
                    # write the results to the specific folder
                    Diag.write_data(project_info['GLOBAL']['write_plots'])

        if len(model_filelist) > 2:
            print("   Overview for " + str(len(model_filelist)) + " models.")
            Diag.write_overview(project_info['GLOBAL']['write_plots'])

    print('>>>>>>>> ENDED SUCESSFULLY!! <<<<<<<<<<<<')
    print('')<|MERGE_RESOLUTION|>--- conflicted
+++ resolved
@@ -1,5 +1,4 @@
 """
-<<<<<<< HEAD
 ;;#############################################################################
 ;; Land Cover Diagnostics
 ;; Author: Benjamin Mueller (LMU Munich, GER)
@@ -28,14 +27,6 @@
 ;;    20160818-A_muel_bn: Routines written.
 ;;
 ;;#############################################################################
-=======
-Produces various general diagnostic plots and statistics for the 
-reference data sets of the ESACCI Project
-
-Land Cover Diagnostics
-Author: Benjamin Mueller (LMU Munich, GER)
-ESA-CMUG project
->>>>>>> 0ce21c62
 """
 
 # Basic Python packages
