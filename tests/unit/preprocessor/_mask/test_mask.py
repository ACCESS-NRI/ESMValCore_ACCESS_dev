<<<<<<< HEAD
"""Unit test for the :func:`esmvaltool.preprocessor._mask` function."""
=======
"""Unit test for the :func:`esmvalcore.preprocessor._mask` function"""
>>>>>>> 5e596455

import unittest

import numpy as np
from esmvaltool.preprocessor._mask import (_apply_fx_mask, _check_dims,
                                           count_spells, _get_fx_mask,
                                           mask_above_threshold,
                                           mask_below_threshold,
                                           mask_inside_range,
                                           mask_outside_range)
from numpy.testing import assert_array_equal, assert_equal

import iris
import tests
<<<<<<< HEAD
from cf_units import Unit
=======
from esmvalcore.preprocessor._mask import (
    mask_above_threshold, mask_below_threshold, mask_inside_range,
    mask_outside_range)
>>>>>>> 5e596455


class Test(tests.Test):
    """Test class for _mask."""

    def setUp(self):
        """Prepare tests."""
        coord_sys = iris.coord_systems.GeogCS(iris.fileformats.pp.EARTH_RADIUS)
        self.data2 = np.array([[0., 1.], [2., 3.]])
        lons2 = iris.coords.DimCoord([1.5, 2.5],
                                     standard_name='longitude',
                                     bounds=[[1., 2.], [2., 3.]],
                                     units='degrees_east',
                                     coord_system=coord_sys)
        lats2 = iris.coords.DimCoord([1.5, 2.5],
                                     standard_name='latitude',
                                     bounds=[[1., 2.], [2., 3.]],
                                     units='degrees_north',
                                     coord_system=coord_sys)
        coords_spec3 = [(lats2, 0), (lons2, 1)]
        self.arr = iris.cube.Cube(self.data2, dim_coords_and_dims=coords_spec3)
        self.time_cube = iris.cube.Cube(np.arange(1, 25),
                                        var_name='co2', units='J')
        self.time_cube.add_dim_coord(
            iris.coords.DimCoord(
                np.arange(15., 720., 30.),
                standard_name='time',
                units=Unit('days since 1950-01-01 00:00:00',
                           calendar='gregorian')), 0)
        self.fx_data = np.array([20., 60., 50.])

    def test_apply_fx_mask(self):
        """Test _apply_fx_mask func."""
        dummy_fx_mask = np.ma.array([33., 22., 33.], mask=[True, False, True],
                                    fill_value=1e+20)
        app_mask = _apply_fx_mask(dummy_fx_mask,
                                  self.time_cube.data[0:3].astype('float64'))
        fixed_mask = np.ma.array(self.time_cube.data[0:3].astype('float64'),
                                 mask=dummy_fx_mask.mask)
        assert_array_equal(fixed_mask, app_mask)

    def test_check_dims(self):
        """Test _check_dims func."""
        malformed_cube = self.arr[0]
        assert_equal(True, _check_dims(self.arr, self.arr))
        assert_equal(False, _check_dims(self.arr, malformed_cube))

    def test_count_spells(self):
        """Test count_spells func."""
        ref_spells = count_spells(self.time_cube.data, -1000., 0, 1)
        assert_equal(24, ref_spells)
        ref_spells = count_spells(self.time_cube.data, -1000., 0, 2)
        assert_equal(12, ref_spells)

    def test_get_fx_mask(self):
        """Test _get_fx_mask func."""
        # sftlf: land. sea
        computed = _get_fx_mask(self.fx_data, 'land', 'sftlf')
        expected = np.array([False, True, False])
        assert_array_equal(expected, computed)
        computed = _get_fx_mask(self.fx_data, 'sea', 'sftlf')
        expected = np.array([True, False, True])
        assert_array_equal(expected, computed)
        # sftof: land, sea
        computed = _get_fx_mask(self.fx_data, 'land', 'sftof')
        expected = np.array([True, False, False])
        assert_array_equal(expected, computed)
        computed = _get_fx_mask(self.fx_data, 'sea', 'sftof')
        expected = np.array([False, True, True])
        assert_array_equal(expected, computed)
        # sftgif: ice, landsea
        computed = _get_fx_mask(self.fx_data, 'ice', 'sftgif')
        expected = np.array([False, True, False])
        assert_array_equal(expected, computed)
        computed = _get_fx_mask(self.fx_data, 'landsea', 'sftgif')
        expected = np.array([True, False, True])
        assert_array_equal(expected, computed)

    def test_mask_above_threshold(self):
        """Test to mask above a threshold."""
        result = mask_above_threshold(self.arr, 1.5)
        expected = np.ma.array(self.data2, mask=[[False, False], [True, True]])
        assert_array_equal(result.data, expected)

    def test_mask_below_threshold(self):
        """Test to mask below a threshold."""
        result = mask_below_threshold(self.arr, 1.5)
        expected = np.ma.array(self.data2, mask=[[True, True], [False, False]])
        assert_array_equal(result.data, expected)

    def test_mask_inside_range(self):
        """Test to mask inside a range."""
        result = mask_inside_range(self.arr, 0.5, 2.5)
        expected = np.ma.array(self.data2, mask=[[False, True], [True, False]])
        assert_array_equal(result.data, expected)

    def test_mask_outside_range(self):
        """Test to mask outside a range."""
        result = mask_outside_range(self.arr, 0.5, 2.5)
        expected = np.ma.array(self.data2, mask=[[True, False], [False, True]])
        assert_array_equal(result.data, expected)


if __name__ == '__main__':
    unittest.main()<|MERGE_RESOLUTION|>--- conflicted
+++ resolved
@@ -1,29 +1,18 @@
-<<<<<<< HEAD
-"""Unit test for the :func:`esmvaltool.preprocessor._mask` function."""
-=======
-"""Unit test for the :func:`esmvalcore.preprocessor._mask` function"""
->>>>>>> 5e596455
+"""Unit test for the :func:`esmvalcore.preprocessor._mask` function."""
 
 import unittest
 
 import numpy as np
-from esmvaltool.preprocessor._mask import (_apply_fx_mask, _check_dims,
-                                           count_spells, _get_fx_mask,
-                                           mask_above_threshold,
-                                           mask_below_threshold,
-                                           mask_inside_range,
-                                           mask_outside_range)
 from numpy.testing import assert_array_equal, assert_equal
 
 import iris
 import tests
-<<<<<<< HEAD
 from cf_units import Unit
-=======
 from esmvalcore.preprocessor._mask import (
+    _apply_fx_mask, _check_dims,
+    count_spells, _get_fx_mask,
     mask_above_threshold, mask_below_threshold, mask_inside_range,
     mask_outside_range)
->>>>>>> 5e596455
 
 
 class Test(tests.Test):
