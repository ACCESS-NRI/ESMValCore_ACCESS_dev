--- conflicted
+++ resolved
@@ -7,30 +7,17 @@
 dependencies:
   # Python packages that cannot be installed from PyPI:
   - iris
-<<<<<<< HEAD
-  - graphviz
-  - matplotlib<3
-  - python-stratify
   - esmpy
-  - libunwind  #  specifically for Python3.7+
-  # Multi language support:
-  - ncl
-  - julia
-  - r-base
-=======
   - matplotlib<3  # Can be installed from PyPI, but is a dependency of iris and should be pinned.
   - python-stratify
-  - esmpy
   - xarray  # Can be installed from PyPI, but here to get a consistent set of depencies with iris.
   # Non-Python dependencies
+  - cdo=1.9.3
   - graphviz
-  - cdo=1.9.3
+  - libunwind  #  specifically for Python3.7+
 
   # Multi language support:
   - ncl
   - jasper!=1.900.31  # pinned NCL dependency
-  - r-base
-  - r-rcpp
-  - libunwind  #  specifically for Python3.7+
-  # TODO: add julia
->>>>>>> 8573b827
+  - julia
+  - r-base