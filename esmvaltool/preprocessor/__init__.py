"""Preprocessor module."""
import logging
import os

from iris.cube import Cube

from .._task import AbstractTask
from ._derive import derive
from ._download import download
<<<<<<< HEAD
from ._io import cleanup, extract_metadata, load_cubes, save, concatenate
from ._mask import mask_fillvalues, mask_landsea
=======
from ._io import cleanup, concatenate, extract_metadata, load_cubes, save
from ._mask import mask_fillvalues, mask_landocean
>>>>>>> 697ab9dc
from ._multimodel import multi_model_statistics
from ._reformat import (cmor_check_data, cmor_check_metadata, fix_data,
                        fix_file, fix_metadata)
from ._regrid import regrid
from ._regrid import vinterp as extract_levels
from ._time_area import area_average as average_region
from ._time_area import area_slice as extract_region
from ._time_area import extract_season
from ._time_area import extract_month
from ._time_area import seasonal_mean
from ._time_area import time_slice as extract_time

logger = logging.getLogger(__name__)

__all__ = [
    'download',
    # File reformatting/CMORization
    'fix_file',
    # Load cube from file
    'load_cubes',
    # Derive variable
    'derive',
    # Metadata reformatting/CMORization
    'fix_metadata',
    # Concatenate all cubes in one
    'concatenate',
    'cmor_check_metadata',
    # Time extraction
    'extract_time',
    'extract_season',
    'extract_month',
    # Data reformatting/CMORization
    'fix_data',
    # Level extraction
    'extract_levels',
    # Mask landsea (fx or Natural Earth)
    'mask_landsea',
    # Regridding
    'regrid',
    # Masking missing values
    'mask_fillvalues',
    # Region selection
    'extract_region',
    # Grid-point operations
    'average_region',
    # 'average_zone': average_zone,
    # 'cross_section': cross_section,
    # Time operations
    # 'annual_cycle': annual_cycle,
    # 'diurnal_cycle': diurnal_cycle,
    'seasonal_mean',
    'multi_model_statistics',
    'cmor_check_data',
    # Save to file
    'save',
    'cleanup',
    'extract_metadata',
]

DEFAULT_ORDER = tuple(__all__)
assert set(DEFAULT_ORDER).issubset(set(globals()))

INITIAL_STEPS = DEFAULT_ORDER[:DEFAULT_ORDER.index('fix_data') + 1]
FINAL_STEPS = DEFAULT_ORDER[DEFAULT_ORDER.index('cmor_check_data'):]

MULTI_MODEL_FUNCTIONS = {
    'multi_model_statistics',
    'mask_fillvalues',
    'extract_metadata',
}
assert MULTI_MODEL_FUNCTIONS.issubset(set(DEFAULT_ORDER))

# Preprocessor functions that take a list instead of a file/Cube as input.
_LIST_INPUT_FUNCTIONS = MULTI_MODEL_FUNCTIONS | {
    'download',
    'load_cubes',
    'concatenate',
    'derive',
    'save',
    'cleanup',
}
assert _LIST_INPUT_FUNCTIONS.issubset(set(DEFAULT_ORDER))

# Preprocessor functions that return a list instead of a file/Cube.
_LIST_OUTPUT_FUNCTIONS = MULTI_MODEL_FUNCTIONS | {
    'download',
    'load_cubes',
    'save',
    'cleanup',
}
assert _LIST_OUTPUT_FUNCTIONS.issubset(set(DEFAULT_ORDER))


def split_settings(settings, step, order=DEFAULT_ORDER):
    """Split settings, using step as a separator."""
    before = {}
    for _step in order:
        if _step == step:
            break
        if _step in settings:
            before[_step] = settings[_step]
    after = {
        k: v
        for k, v in settings.items() if not (k == step or k in before)
    }
    return before, after


def _get_multi_model_settings(all_settings, step):
    """Select settings for multi model step"""
    for settings in all_settings.values():
        if step in settings:
            return {step: settings[step]}
    return None


def _group_input(in_files, out_files):
    """Group a list of input files by output file."""
    grouped_files = {}

    def get_matching(in_file):
        """Find the output file which matches input file best."""
        in_chunks = os.path.basename(in_file).split('_')
        score = 0
        fname = []
        for out_file in out_files:
            out_chunks = os.path.basename(out_file).split('_')
            tmp = sum(c in out_chunks for c in in_chunks)
            if tmp > score:
                score = tmp
                fname = [out_file]
            elif tmp == score:
                fname.append(out_file)
        if not fname:
            logger.warning(
                "Unable to find matching output file for input file %s",
                in_file)
        return fname

    # Group input files by output file
    for in_file in in_files:
        for out_file in get_matching(in_file):
            if out_file not in grouped_files:
                grouped_files[out_file] = []
            grouped_files[out_file].append(in_file)

    return grouped_files


def preprocess_multi_model(input_files, all_settings, order, debug=False):
    """Run preprocessor on multiple models for a single variable."""
    # Group input files by output file
    all_items = _group_input(input_files, all_settings)
    logger.debug("Processing %s", all_items)

    # List of all preprocessor steps used
    steps = [
        step for step in order
        if any(step in settings for settings in all_settings.values())
    ]
    # Find multi model steps
    # This assumes that the multi model settings are the same for all models
    multi_model_steps = [
        step for step in steps if step in MULTI_MODEL_FUNCTIONS
    ]
    # Append a dummy multi model step if the final step is not multi model
    dummy_step = object()
    if steps[-1] not in MULTI_MODEL_FUNCTIONS:
        multi_model_steps.append(dummy_step)

    # Process
    for step in multi_model_steps:
        multi_model_settings = _get_multi_model_settings(all_settings, step)
        # Run single model steps
        for name in all_settings:
            settings, all_settings[name] = split_settings(
                all_settings[name], step, order)
            all_items[name] = preprocess(all_items[name], settings, order,
                                         debug)
        if step is not dummy_step:
            # Run multi model step
            multi_model_items = [
                item for name in all_items for item in all_items[name]
            ]
            all_items = {}
            result = preprocess(multi_model_items, multi_model_settings, order,
                                debug)
            for item in result:
                if isinstance(item, Cube):
                    name = item.attributes['_filename']
                    if name not in all_items:
                        all_items[name] = []
                    all_items[name].append(item)
                else:
                    all_items[item] = [item]

    return [filename for name in all_items for filename in all_items[name]]


def preprocess(items, settings, order, debug=False):
    """Run preprocessor"""
    steps = (step for step in order if step in settings)
    for step in steps:
        logger.debug("Running preprocessor step %s", step)
        function = globals()[step]
        args = settings[step]

        if step in _LIST_INPUT_FUNCTIONS:
            logger.debug("Running %s(%s, %s)", function.__name__, items, args)
            result = [function(items, **args)]
        else:
            result = []
            for item in items:
                logger.debug("Running %s(%s, %s)", function.__name__, item,
                             args)
                result.append(function(item, **args))

        if step in _LIST_OUTPUT_FUNCTIONS:
            items = tuple(item for subitem in result for item in subitem)
        else:
            items = tuple(result)

        if debug:
            logger.debug("Result %s", items)
            cubes = [item for item in items if isinstance(item, Cube)]
            save(cubes, debug=debug, step=step)

    return items


class PreprocessingTask(AbstractTask):
    """Task for running the preprocessor"""

    def __init__(self,
                 settings,
                 output_dir,
                 ancestors=None,
                 input_files=None,
                 order=DEFAULT_ORDER,
                 debug=None):
        """Initialize"""
        super(PreprocessingTask, self).__init__(
            settings=settings, output_dir=output_dir, ancestors=ancestors)
        self.order = list(order)
        self.debug = debug
        self._input_files = input_files

    def _run(self, input_files):
        # If input_data is not available from ancestors and also not
        # specified in self.run(input_data), use default
        if not self.ancestors and not input_files:
            input_files = self._input_files
        output_files = preprocess_multi_model(
            input_files, self.settings, self.order, debug=self.debug)
        return output_files

    def __str__(self):
        """Get human readable description."""
        settings = dict(self.settings)
        self.settings = {
            os.path.basename(k): v
            for k, v in self.settings.items()
        }

        txt = "{}:\norder: {}\n{}".format(
            self.__class__.__name__,
            tuple(
                step for step in self.order
                if any(step in settings for settings in settings.values())),
            super(PreprocessingTask, self).str(),
        )

        self.settings = settings

        if self._input_files is not None:
            txt += '\ninput_files: {}'.format(self._input_files)
        return txt<|MERGE_RESOLUTION|>--- conflicted
+++ resolved
@@ -7,13 +7,8 @@
 from .._task import AbstractTask
 from ._derive import derive
 from ._download import download
-<<<<<<< HEAD
 from ._io import cleanup, extract_metadata, load_cubes, save, concatenate
 from ._mask import mask_fillvalues, mask_landsea
-=======
-from ._io import cleanup, concatenate, extract_metadata, load_cubes, save
-from ._mask import mask_fillvalues, mask_landocean
->>>>>>> 697ab9dc
 from ._multimodel import multi_model_statistics
 from ._reformat import (cmor_check_data, cmor_check_metadata, fix_data,
                         fix_file, fix_metadata)
