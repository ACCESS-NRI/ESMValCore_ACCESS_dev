#! /usr/bin/env python

# main python script
#
# 2008-06-27  CAF
# 2008-08-27  CAF  Added checks for existing files, fixed bug when variable
#                  name is changed U->ua
# 2008-11-06  CAF  added ensemble id, output dir for plots, and project name
# 2008-11-18  CAF  added climo and plot directories.
# 2008-11-20  CAF  added support for multiple required variables for
#                  derived fields.
# 2008-12-01  CAF  added namelist option on command line, switched
#                  system call to ncl to popen
#                  skip variable if it's missing
# 2009-01-27  CAF  changed climo dir structure
# 2009-03-04  CAF  added logic to handle different file numbers for
#                  required variables
# 2009-05-22  CAF  changed method of field_number creation, var_att
#                  files can now have *2*z
#                  *2*s *3* formatted Requires line
# 2009-05-27  CAF  seach for filenames w/wo date range
# 2009-06-12  CAF  Don't do climatology for I and D
# 2010-12-02  HS   added environment variables to set maximum data sizes
# 2010-12-14  HS   added termination call when error occurs with reformat
# 2012-06-08  HS   set environment variable (OPTIONS_FILE) if
#                  namelist.global_vars.write_plot_vars is defined
# 2015-06-30  a_laue_ax: added ESMValTool version

import sys
sys.path.append("./interface_scripts")

# path to ESMVal python toolbox library
sys.path.append("./diag_scripts/lib/python")
sys.path.append("./diag_scripts")

from auxiliary import info, error, print_header, ncl_version_check
## from climate import climate
from optparse import OptionParser
import datetime
import projects
import os
import pdb
import reformat
import xml.sax
import xml_parsers

# Define ESMValTool version
version = "1.1.0"
os.environ['0_ESMValTool_version'] = version

# Check NCL version
ncl_version_check()

# Check command arguments.
usage = "%prog nml/namelist-file.xml"
description = """ESMValTool - Earth System Model Evaluation Tool.
For further help, check the doc/-folder for pdfs and references therein."""

parser = OptionParser(usage=usage, description=description)
parser.add_option("-r", "--reformat",
                  action="store_true", dest="reformat", default=False,
                  help="run reformat scripts for the observations according to namelist")
options, args = parser.parse_args()
if len(args) == 0:
    parser.print_help()
    sys.exit(0)

# Get command arguments.
input_xml_full_path = args[0]

# Parse input namelist into project_info-dictionary.
Project = xml_parsers.namelistHandler()
parser = xml.sax.make_parser()
parser.setContentHandler(Project)
parser.parse(input_xml_full_path)

# Project_info is a dictionary with all info from the namelist.
project_info = Project.project_info

#bn_muel++
#add namelist to tags
if 'GLOBAL' not in project_info.keys():
    assert False, "This is a reporting namelist!"

if "tags" in project_info.get('GLOBAL').keys():
    project_info.get('GLOBAL')['tags'].append(input_xml_full_path.split('/')[-1])
else:
    project_info.get('GLOBAL')['tags']=[input_xml_full_path.split('/')[-1]]
#bn_muel++

if options.reformat:
    if 'REFORMAT' not in project_info.keys():
        error('No REFORMAT tag specified in {0}'.format(input_xml_full_path))
    if len(project_info['REFORMAT']) == 0:
        info('No reformat script specified',1,1)
        print_header({}, options.reformat)
    for k,v in project_info['REFORMAT'].iteritems():
        if not os.path.exists(v):
            error('Path {0} does not exist'.format(v))
        projects.run_executable(v, project_info, 1, False, write_di=False)
        sys.exit(0)

verbosity = project_info['GLOBAL']['verbosity']
climo_dir = project_info['GLOBAL']['climo_dir']
exit_on_warning = project_info['GLOBAL'].get('exit_on_warning', False)

# Additional entries to 'project_info'. The 'project_info' construct
# is one way by which Python passes on information to the NCL-routines.
project_info['RUNTIME'] = {}

# Input xml path/file
project_info['RUNTIME']['xml'] = input_xml_full_path
input_xml_file = os.path.basename(input_xml_full_path)
project_info['RUNTIME']['xml_name'] = input_xml_file

# Master references-acknowledgements file (hard coded)
in_refs = os.path.join(os.getcwd(), 'doc/MASTER_authors-refs-acknow.txt')
project_info['RUNTIME']['in_refs'] = in_refs

# Create refs-acknows file in workdir (delete if existing)
wrk_dir = project_info['GLOBAL']['wrk_dir']
if not os.path.isdir(wrk_dir):
    os.mkdir(wrk_dir)

# Prepare writing of references/acknowledgementes to file
refs_acknows_file = str.replace(input_xml_file, "namelist_", "refs-acknows_")
refs_acknows_file = refs_acknows_file.split(os.extsep)[0] + ".log"

out_refs = os.path.join(wrk_dir, refs_acknows_file)
if (os.path.isfile(out_refs)):
    os.remove(out_refs)
f = open(out_refs, "w")
f.close()
project_info['RUNTIME']['out_refs'] = out_refs

# Current working directory
project_info['RUNTIME']['cwd'] = os.getcwd()

# Summary to std-out before starting the loop
timestamp1 = datetime.datetime.now()
timestamp_format = "%Y-%m-%d --  %H:%M:%S"

print_header(project_info, options.reformat)

info("Starting the Earth System Model Evaluation Tool v" + version + " at time: "
     + timestamp1.strftime(timestamp_format) + "...", verbosity, 1)

# Loop over all diagnostics defined in project_info and
# create/prepare netCDF files for each variable
DiagCounter=1

for currDiag in project_info['DIAGNOSTICS']:
    
    #bn_muel++
<<<<<<< HEAD
    # AL temporary deactivated as not working for testing!!!!
    #if "tags" in currDiag.__dict__.keys():
    #    GlobalTags=list(project_info.get('GLOBAL')['tags']) 
    #    project_info.get('GLOBAL')['tags'].extend(currDiag.__dict__['tags'][0].split(",") + ["Auto_Diag_"+str(DiagCounter).zfill(3)])
    #    DiagCounter+=1
=======
    if "tags" in currDiag.__dict__.keys():
        GlobalTags=list(project_info.get('GLOBAL')['tags'])
        if len(currDiag.__dict__['tags'])>0:
            more_tags=currDiag.__dict__['tags'][0].split(",") + ["Auto_Diag_"+str(DiagCounter).zfill(3)]
        else:
            more_tags=["Auto_Diag_"+str(DiagCounter).zfill(3)]
        project_info.get('GLOBAL')['tags'].extend(more_tags)
        DiagCounter+=1
>>>>>>> 988e1c6a
    #bn_muel++

    # Are the requested variables derived from other, more basic, variables?
    requested_vars = currDiag.get_variables_list()

    # Update currDiag-specific models
    project_info['MODELS'] = projects.remove_diag_specific_models(
        project_info['MODELS'])
    diag_specific_models = currDiag.get_diag_models()
    projects.add_model(project_info, diag_specific_models)

    # Prepare/reformat model data for each model
    for model in project_info['MODELS']:
        currProject = getattr(vars()['projects'], model.split_entries()[0])()
        model_name = currProject.get_model_name(model)
        project_name = currProject.get_project_name(model)
        info("", verbosity, 1)
        info("MODEL = " + model_name + " (" + project_name + ")", verbosity, 1)

        # variables needed for target variable, according to variable_defs
        variable_defs_base_vars = currDiag.add_base_vars_fields(requested_vars, model)
        # if not all variable_defs_base_vars are available, try to fetch
        # the target variable directly (relevant for derived variables)
        base_vars = currDiag.select_base_vars(variable_defs_base_vars,
                                              model,
                                              currProject,
                                              project_info)

        # process base variables
        for base_var in base_vars:
            if currDiag.id_is_explicitly_excluded(base_var, model):
                continue
            info("VARIABLE = " + base_var.var + " (" + base_var.fld + ")",
                 verbosity, 1)

            # Rewrite netcdf to expected input format.
            info("Calling cmor_reformat.py to check/reformat model data",
                 verbosity, 2)
            reformat.cmor_reformat(currProject, project_info, base_var, model)

    variables = currDiag.get_variables()
    field_types = currDiag.get_field_types()

    project_info['RUNTIME']['currDiag'] = currDiag
    for derived_var, derived_field in zip(variables, field_types):
        project_info['RUNTIME']['derived_var'] = derived_var
        project_info['RUNTIME']['derived_field_type'] = derived_field

        executable = "./interface_scripts/derive_var.ncl"
        info("", verbosity, required_verbosity=1)
        info("Calling " + executable + " for '" + derived_var + "'",
             verbosity, required_verbosity=1)
        projects.run_executable(executable, project_info, verbosity,
                                exit_on_warning)
    project_info['RUNTIME']['derived_var'] = "Undefined"

    executable = "./diag_scripts/" + currDiag.get_diag_script()
    configfile = currDiag.get_diag_script_cfg()
    info("", verbosity, required_verbosity=1)
    info("Running diag_script: " + executable, verbosity, required_verbosity=1)
    info("with configuration file: " + configfile, verbosity,
         required_verbosity=1)

    projects.run_executable(executable,
                            project_info,
                            verbosity,
                            exit_on_warning,
                            launcher_arguments=currDiag.get_launcher_arguments())
    
    #bn_muel++
    if "tags" in currDiag.__dict__.keys():
        project_info.get('GLOBAL')['tags'] = list(GlobalTags)
    #bn_muel++

# delete environment variable
del(os.environ['0_ESMValTool_version'])

#End time timing
timestamp2 = datetime.datetime.now()
info("", verbosity, 1)
info("Ending the Earth System Model Evaluation Tool v" + version + " at time: "
     + timestamp2.strftime(timestamp_format), verbosity, 1)
info("Time for running namelist was: " + str(timestamp2 - timestamp1), verbosity, 1)

# Remind the user about reference/acknowledgement file
info("", verbosity, 1)
info("For the required references/acknowledgements of these diagnostics see: ",
     verbosity, 1)
info(out_refs, verbosity, 1)<|MERGE_RESOLUTION|>--- conflicted
+++ resolved
@@ -152,13 +152,6 @@
 for currDiag in project_info['DIAGNOSTICS']:
     
     #bn_muel++
-<<<<<<< HEAD
-    # AL temporary deactivated as not working for testing!!!!
-    #if "tags" in currDiag.__dict__.keys():
-    #    GlobalTags=list(project_info.get('GLOBAL')['tags']) 
-    #    project_info.get('GLOBAL')['tags'].extend(currDiag.__dict__['tags'][0].split(",") + ["Auto_Diag_"+str(DiagCounter).zfill(3)])
-    #    DiagCounter+=1
-=======
     if "tags" in currDiag.__dict__.keys():
         GlobalTags=list(project_info.get('GLOBAL')['tags'])
         if len(currDiag.__dict__['tags'])>0:
@@ -167,7 +160,6 @@
             more_tags=["Auto_Diag_"+str(DiagCounter).zfill(3)]
         project_info.get('GLOBAL')['tags'].extend(more_tags)
         DiagCounter+=1
->>>>>>> 988e1c6a
     #bn_muel++
 
     # Are the requested variables derived from other, more basic, variables?
