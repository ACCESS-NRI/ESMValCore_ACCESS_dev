--- conflicted
+++ resolved
@@ -2055,18 +2055,12 @@
                   - {dataset: CanESM2}
             scripts: null
         """)
-<<<<<<< HEAD
-    msg = "Project 'CMIP7' not in config-developer.yml"
-    with pytest.raises(ValueError) as wrong_proj:
+    msg = (
+        "Unable to load CMOR table (project) 'CMIP7' for variable 'tos' "
+        "with mip 'Omon'")
+    with pytest.raises(RecipeError) as wrong_proj:
         get_recipe(tmp_path, content, config_user)
     assert str(wrong_proj.value) == msg
-=======
-    with pytest.raises(RecipeError) as wrong_proj:
-        get_recipe(tmp_path, content, config_user)
-    assert str(wrong_proj.value) == (
-        "Unable to load CMOR table (project) 'CMIP7' for variable 'tos' "
-        "with mip 'Omon'")
->>>>>>> c1d1682a
 
 
 def test_invalid_fx_var_cmip6(tmp_path, patched_datafinder, config_user):
@@ -2127,8 +2121,9 @@
                   - {dataset: CanESM5}
             scripts: null
         """)
-    msg = ("Unable to load CMOR table 'EMAC' for variable 'areacella' with "
-           "mip 'Amon'")
+    msg = (
+        "Unable to load CMOR table (project) 'EMAC' for variable 'areacella' "
+        "with mip 'Amon'")
     with pytest.raises(RecipeError) as rec_err_exp:
         get_recipe(tmp_path, content, config_user)
     assert str(rec_err_exp.value) == msg