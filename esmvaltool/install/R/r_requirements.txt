abind
akima
climdex.pcic
ClimProjDiags
dotCall64
ggplot2
gridExtra
lintr
logging
mapproj
maps
multiApply
ncdf4
PCICt
plyr
RColorBrewer
Rcpp
s2dverification
SPEI
<<<<<<< HEAD
tools
=======
>>>>>>> f5eb5a36
yaml<|MERGE_RESOLUTION|>--- conflicted
+++ resolved
@@ -17,8 +17,5 @@
 Rcpp
 s2dverification
 SPEI
-<<<<<<< HEAD
 tools
-=======
->>>>>>> f5eb5a36
 yaml