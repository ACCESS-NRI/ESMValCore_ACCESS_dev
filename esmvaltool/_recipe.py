--- conflicted
+++ resolved
@@ -350,24 +350,16 @@
 def _update_fx_settings(settings, variable, config_user):
     """Find and set the FX derive/mask settings."""
     # update for derive
-<<<<<<< HEAD
     if 'derive' in settings:
-        fx_files = get_required(
-            variable['short_name'], variable['field']).get('fx_files')
-=======
-    if 'derive' in settings.keys():
         fx_files = get_required(variable['short_name'],
                                 variable['field']).get('fx_files')
->>>>>>> c3c61b53
         if fx_files:
-            settings['derive']['fx_files'] = {}
             variable = dict(variable)
             variable['fx_files'] = fx_files
-            fx_files_dict = get_input_fx_filelist(
+            settings['derive']['fx_files'] = get_input_fx_filelist(
                 variable=variable,
                 rootpath=config_user['rootpath'],
                 drs=config_user['drs'])
-            settings['derive']['fx_files'] = fx_files_dict
 
     # update for landsea
     if 'mask_landsea' in settings:
