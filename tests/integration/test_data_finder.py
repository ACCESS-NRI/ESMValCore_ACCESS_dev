"""Tests for _data_finder.py."""
import os
import shutil
import tempfile

import pytest
import yaml

import esmvalcore._config
from esmvalcore._data_finder import get_input_filelist, get_output_file
from esmvalcore.cmor.table import read_cmor_tables

# Initialize with standard config developer file
esmvalcore._config.CFG = esmvalcore._config.read_config_developer_file()
# Initialize CMOR tables
read_cmor_tables(esmvalcore._config.CFG)

# Load test configuration
with open(os.path.join(os.path.dirname(__file__), 'data_finder.yml')) as file:
    CONFIG = yaml.safe_load(file)


def print_path(path):
    """Print path."""
    txt = path
    if os.path.isdir(path):
        txt += '/'
    if os.path.islink(path):
        txt += ' -> ' + os.readlink(path)
    print(txt)


def tree(path):
    """Print path, similar to the the `tree` command."""
    print_path(path)
    for dirpath, dirnames, filenames in os.walk(path):
        for dirname in dirnames:
            print_path(os.path.join(dirpath, dirname))
        for filename in filenames:
            print_path(os.path.join(dirpath, filename))


def create_file(filename):
    """Create an empty file."""
    dirname = os.path.dirname(filename)
    if not os.path.exists(dirname):
        os.makedirs(dirname)

    with open(filename, 'a'):
        pass


def create_tree(path, filenames=None, symlinks=None):
    """Create directory structure and files."""
    for filename in filenames or []:
        create_file(os.path.join(path, filename))

    for symlink in symlinks or []:
        link_name = os.path.join(path, symlink['link_name'])
        os.symlink(symlink['target'], link_name)


@pytest.mark.parametrize('cfg', CONFIG['get_output_file'])
def test_get_output_file(cfg):
    """Test getting output name for preprocessed files."""
    output_file = get_output_file(cfg['variable'], cfg['preproc_dir'])
    assert output_file == cfg['output_file']


@pytest.fixture
def root():
    """Root function for tests."""
    dirname = tempfile.mkdtemp()
    yield os.path.join(dirname, 'output1')
    print("Directory structure was:")
    tree(dirname)
    shutil.rmtree(dirname)


@pytest.mark.parametrize('cfg', CONFIG['get_input_filelist'])
def test_get_input_filelist(root, cfg):
    """Test retrieving input filelist."""
    create_tree(root, cfg.get('available_files'),
                cfg.get('available_symlinks'))

    # Find files
    rootpath = {cfg['variable']['project']: [root]}
    drs = {cfg['variable']['project']: cfg['drs']}
    (input_filelist, dirnames,
     filenames) = get_input_filelist(cfg['variable'], rootpath, drs)

    # Test result
<<<<<<< HEAD
    ref_files = [os.path.join(root, file) for file in cfg['found_files']]
    if cfg['dirs'] is None:
        ref_dirs = []
    else:
        ref_dirs = [os.path.join(root, dir) for dir in cfg['dirs']]
    ref_patterns = cfg['file_patterns']

    assert sorted(input_filelist) == sorted(ref_files)
    assert sorted(dirnames) == sorted(ref_dirs)
    assert sorted(filenames) == sorted(ref_patterns)


@pytest.mark.parametrize('cfg', CONFIG['get_input_fx_filelist'])
def test_get_input_fx_filelist(root, cfg):
    """Test retrieving fx filelist."""
    create_tree(root, cfg.get('available_files'),
                cfg.get('available_symlinks'))

    # Find files
    rootpath = {cfg['variable']['project']: [root]}
    drs = {cfg['variable']['project']: cfg['drs']}
    fx_files = get_input_fx_filelist(cfg['variable'], rootpath, drs)

    # Test result
    reference = {
        fx_var: os.path.join(root, filename) if filename else None
        for fx_var, filename in cfg['found_files'].items()
    }
    assert fx_files == reference
=======
    reference = [os.path.join(root, file) for file in cfg['found_files']]
    assert sorted(input_filelist) == sorted(reference)
>>>>>>> 35d0c726
<|MERGE_RESOLUTION|>--- conflicted
+++ resolved
@@ -90,7 +90,6 @@
      filenames) = get_input_filelist(cfg['variable'], rootpath, drs)
 
     # Test result
-<<<<<<< HEAD
     ref_files = [os.path.join(root, file) for file in cfg['found_files']]
     if cfg['dirs'] is None:
         ref_dirs = []
@@ -100,27 +99,4 @@
 
     assert sorted(input_filelist) == sorted(ref_files)
     assert sorted(dirnames) == sorted(ref_dirs)
-    assert sorted(filenames) == sorted(ref_patterns)
-
-
-@pytest.mark.parametrize('cfg', CONFIG['get_input_fx_filelist'])
-def test_get_input_fx_filelist(root, cfg):
-    """Test retrieving fx filelist."""
-    create_tree(root, cfg.get('available_files'),
-                cfg.get('available_symlinks'))
-
-    # Find files
-    rootpath = {cfg['variable']['project']: [root]}
-    drs = {cfg['variable']['project']: cfg['drs']}
-    fx_files = get_input_fx_filelist(cfg['variable'], rootpath, drs)
-
-    # Test result
-    reference = {
-        fx_var: os.path.join(root, filename) if filename else None
-        for fx_var, filename in cfg['found_files'].items()
-    }
-    assert fx_files == reference
-=======
-    reference = [os.path.join(root, file) for file in cfg['found_files']]
-    assert sorted(input_filelist) == sorted(reference)
->>>>>>> 35d0c726
+    assert sorted(filenames) == sorted(ref_patterns)