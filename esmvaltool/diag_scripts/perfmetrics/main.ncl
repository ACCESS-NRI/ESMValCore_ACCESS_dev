; #############################################################################
; MAIN SCRIPT FOR PERFORMANCE METRICS
; Authors: Mattia Righi (DLR, Germany) and Franziska Frank (DLR, Germany)
; ESMVal project
; #############################################################################
;
; Description
;    Calculates and (optionally) plots annual/seasonal cycles, zonal means,
;    lat-lon fields and time-lat-lon fields from input 2D/3D monthly data.
;    The calculated fields can be plotted as difference w.r.t. a given
;    reference dataset. It also calculates grading and taylor metrics.
;    Input data have to be regridded to a common grid in the preprocessor.
;
; Required diag_script_info attributes
;    plot_type: cycle (time), zonal (plev, lat), latlon (lat, lon) or
;               cycle_latlon (time, lat, lon)
;    time_avg: type of time average (see time_operations in
;              diag_scripts/shared/statistics.ncl)
;    region: selected region (see select_region in
;            diag_scripts/shared/latlon.ncl)
;
; Optional diag_script_info attributes
;    styleset (for cycle): as in diag_scripts/shared/plot/style.ncl functions
;    plot_stddev (for cycle): plot standard deviation
;    legend_outside (for cycle): save legend in a separate file
;    t_test (for zonal and latlon): calculate t-test in difference plots
;                                   (default: False)
;    conf_level (for zonal and latlon): confidence level for the t-test
;                                       (default: False)
;    projection: map projection for lat-lon plots (default:
;                CylindricalEquidistant)
;    draw_plots: draw plots (default: True)
;    plot_diff: draw difference plots (default: False)
;    calc_grading: calculate grading (default: False)
;    stippling: use stippling to mark stat. significant differences (default:
;               False = mask out non-significant differences in gray)
;    show_global_avg: diplay global avaerage as right string on lat-lon plots
;                     (default: False)
;    metric: grading metric (if calc_grading is True)
;    normalization: metric normalization (for RMSD and BIAS metrics)
;    abs_levs: (min, max, spacing) contour levels for absolute plot
;    diff_levs: (min, max, spacing) contour levels for difference plot
;    zonal_cmap (for zonal): color table (default: "amwg_blueyellowred")
;    zonal_ymin (for zonal): minimum pressure on the plots (default: 5. hPa)
;    latlon_cmap (for latlon): color table (default: "amwg_blueyellowred")
;    plot_units: plotting units (if different from standard CMOR units)
;
; Required variable_info attributes:
;    reference_dataset: reference dataset to compare with (usualy observations)
;
; Optional variable_info attributes:
;    alternative_dataset: a second dataset to compare with
;
; Caveats
;
; Modification history
;    20180503-A_righ_ma: completely rewritten and modularized
;    20171215-A_righ_ma: merged with perfmetrics_grading and
;                        permetrics_taylor.ncl
;    20171124-A_righ_ma: completely revised to adapt it to the new backend
;                        (level selection, regridding and masking now done
;                        by the python preprocessor)
;    20161220-A_laue_ax: added option to set map projection for lat-lon plots
;                        (diag_script_info@projection)
;                        added option to choose how to plot t-test results:
;                        stippling or masking out in gray (lat-lon plots only)
;    20161019-A_laue_ax: changed plotting of t-test results:
;                        now stippling significant grid cells (old version:
;                        masking out non-significant values in gray)
;    20160628-A_righ_ma: moving ref_model specification from cfg- files to
;                        recipe file
;    20160628-A_senf_da: added regridding for irregular grids (ESMF_regrid).
;    20151027-A_laue_ax: moved call to 'write_references' to the beginning
;                        of the code.
;    20151013-A_righ_ma: fixed t-test mask in lat-lon difference plots.
;    20150325-A_laue_ax: modified reference tags used for acknowledgements
;                        (projects, observations, etc.).
;    20150119-A-gott_kl: removed "grid", "region" from req_atts
;                        (for T2Ms vmrco).
;    20150113-A_gott_kl: reconciled generalised regridding with T1* & T0*
;    20140905-A_righ_ma: consistent regridding and missing values mask.
;    20140701-A_gott_kl: Adapted for T1M.
;    20140630-A_gott_kl: Adapted for T0Ms.
;    20131203-A_fran_fr: written.
;
; #############################################################################

load "$diag_scripts/../interface_scripts/interface.ncl"

load "$diag_scripts/shared/latlon.ncl"
load "$diag_scripts/shared/statistics.ncl"
load "$diag_scripts/shared/regridding.ncl"
load "$diag_scripts/shared/ensemble.ncl"
load "$diag_scripts/shared/scaling.ncl"

load "$diag_scripts/shared/plot/style.ncl"

begin

  enter_msg(DIAG_SCRIPT, "")

  ; Get variables and datasets
  var0 = variable_info[0]@short_name
  info_items = select_metadata_by_name(input_file_info, var0)
  nDatasets = ListCount(info_items)

  ; Check required diag_script_info attributes
  exit_if_missing_atts(diag_script_info, (/"plot_type", "time_avg", "region"/))

  ; Define region
  region = select_region(diag_script_info@region)

  ; Store required attributes
  ptype = diag_script_info@plot_type

  if (all(ptype.ne.(/"cycle", "zonal", "latlon", "cycle_latlon", "cycle_zonal"/))) then
    error_msg("f", DIAG_SCRIPT, "", "plot_type " + ptype + " is not a " + \
              "supported plot_type in this diagnostic")
  end if

  ; Check for plot-type specific settings
  if (ptype.eq."cycle") then
    exit_if_missing_atts(diag_script_info, \
                         (/"legend_outside", "styleset", "plot_stddev"/))
  end if

  if ((ptype.eq."zonal" .or. ptype.eq."latlon") .and. \
      diag_script_info@region.ne."Global") then
    error_msg("f", DIAG_SCRIPT, "", "plot_type " + ptype + \
              " implemented only for region='Global'")
  end if

<<<<<<< HEAD
  ; Check valid field
  if ((ptype.eq."zonal" .and. \
      all(field0.ne.(/"T3M", "T2Mz"/))) .or. \
      (ptype.eq."cycle" .and. \
      all(field0.ne.(/"T3M", "T2Ms", "T1M", "T0Ms"/))) .or. \
      (ptype.eq."latlon" .and. \
      all(field0.ne.(/"T3M", "T2Ms", "T0Ms"/))) .or. \
      (ptype.eq."cycle_latlon" .and. \
      all(field0.ne.(/"T3M", "T2Ms", "T0Ms", "TO2Ms"/)))) then
    error_msg("f", DIAG_SCRIPT, "", "input field " + field0 + \
              " is not compatible with plot_type " + ptype)
  end if

=======
>>>>>>> 3e68d159
  ; Set default values for non-required diag_script_info attributes
  set_default_att(diag_script_info, "projection", "CylindricalEquidistant")
  set_default_att(diag_script_info, "draw_plots", True)
  set_default_att(diag_script_info, "plot_diff", False)
  set_default_att(diag_script_info, "calc_grading", False)
  set_default_att(diag_script_info, "stippling", False)
  set_default_att(diag_script_info, "t_test", False)
  set_default_att(diag_script_info, "show_global_avg", False)
  set_default_att(diag_script_info, "zonal_ymin", 5.)
  set_default_att(diag_script_info, "zonal_cmap", "amwg_blueyellowred")
  set_default_att(diag_script_info, "latlon_cmap", "amwg_blueyellowred")

  ; Check consistency of diff plots settings
  if (diag_script_info@t_test .and. .not.diag_script_info@plot_diff) then
    error_msg("f", DIAG_SCRIPT, "", "plot_diff must be True to apply t-test")
  end if
  if (diag_script_info@t_test .and. .not.diag_script_info@conf_level) then
    error_msg("f", DIAG_SCRIPT, "", \
              "conf_level must be specified to apply t-test")
  end if

  ; Check metric
  if (diag_script_info@calc_grading) then
    exit_if_missing_atts(diag_script_info, (/"metric", "normalization"/))
    if (dimsizes(diag_script_info@metric).ne.\
        dimsizes(diag_script_info@normalization)) then
      error_msg("f", DIAG_SCRIPT, "", "normalization must be " + \
                "provided for each requested metric")
    end if
  
    if (any(diag_script_info@metric.eq."SMPI") .and. \
        diag_script_info@range_option.eq.0) then
      error_msg("f", DIAG_SCRIPT, "", "Currently Single Model " + \
                "Performance Index is only supported for time periods of " + \
                "the same length for all datasets")
    end if
    
  end if

  
  ; Set dataset names
  datasetnames = metadata_att_as_array(info_items, "dataset")

  ; Get climofile information
  climofiles = metadata_att_as_array(info_items, "filename")

  ; Check for reference dataset definition
  if (variable_info[0]@reference_dataset.eq."None") then
    error_msg("f", DIAG_SCRIPT, "", "no reference dataset is specified")
  end if

  ; Set index of the reference (and alternative) dataset
  l_altern = False
  nobs = 1
  ref_ind = ind(datasetnames.eq.variable_info[0]@reference_dataset)
  ref_inds = ref_ind
  if (isatt(variable_info[0], "alternative_dataset")) then
    l_altern = True
    nobs = 2
    alt_ind = ind(datasetnames.eq.variable_info[0]@alternative_dataset)
    ref_inds := (/ref_ind, alt_ind/)
  end if

  ; Create output plot directory
  if (diag_script_info@draw_plots) then
    plot_dir = config_user_info@plot_dir
    system("mkdir -p " + plot_dir)
  end if

  ; Plot file type
  file_type = config_user_info@output_file_type
  if (ismissing(file_type)) then
    file_type = "ps"
  end if

  ; Grading settings
  if (diag_script_info@calc_grading) then

    ; Define variable name
    region_name = ""  ; priority 3
    location = ""  ; priority 3
    if (isatt(diag_script_info, "aux_info")) then
      region_name = "_" + diag_script_info@aux_info  ; priority 2
      location = " - " + diag_script_info@aux_info  ; priority 2
    end if
    if (isatt(diag_script_info, "location")) then
      location = " - " + diag_script_info@location  ; priority 1
    end if
    if (isatt(diag_script_info, "region")) then
      region_name = "_" + region@name  ; priority 1
      location = " - " + diag_script_info@region
    end if
    altitude = ""  ; priority 2
    if (isatt(diag_script_info, "altitude")) then
      altitude = " - " + diag_script_info@altitude  ; priority 1
    end if
    if (isatt(diag_script_info, "level")) then
      altitude = " - " + diag_script_info@level + " hPa"  ; priority 1
    end if
    var0_grade = var0
    var0_grade = var0_grade + region_name
    if (isatt(diag_script_info, "level")) then
      var0_grade = var0_grade + "-" + diag_script_info@level  ; FIX-ME
    end if

    ; Define grading arrays
    nmetrics = dimsizes(diag_script_info@metric)
    ncdf_dir = new(nmetrics, string)
    nModels = dimsizes(datasetnames) - nobs

    grading = new((/nmetrics, 1, nModels, nobs/), float)
    grading!0 = "metric"
    grading!1 = "diagnostics"  ; dummy coord. to facilitate appending
    grading!2 = "models"
    grading!3 = "reference"
    grading&diagnostics = var0_grade
    grading&models = remove_index(datasetnames, ref_inds)
    if (isdim(grading, "reference")) then
      grading&reference = datasetnames(ref_inds)
    end if

    ; Special case Taylor
    if (any(diag_script_info@metric.eq."taylor")) then
      nModels = dimsizes(datasetnames) - 1  ; always 1 reference dataset
      taylor = new((/1, nModels, 2/), float)
      taylor!0 = "diagnostics"  ; dummy coord. to facilitate appending
      taylor!1 = "models"
      taylor!2 = "statistic"
      taylor&diagnostics = var0_grade
      taylor&statistic = (/"stddev_ratio", "correlation"/)
      taylor&models = remove_index(datasetnames, ref_ind)
    end if

    ; Special case SMPI
    if (any(diag_script_info@metric.eq."SMPI")) then
      nmodels = dimsizes(datasetnames) - 1  ; always 1 reference model
      smpi = new((/diag_script_info@smpi_n_bootstrap + 1, nmodels/), float)
      smpi!0 = "bootstrap_member"
      smpi!1 = "models"
      smpi&bootstrap_member = ispan(0, diag_script_info@smpi_n_bootstrap, 1)
      smpi&models = remove_index(datasetnames, ref_ind)
    end if    
    
    ; Define grading filename
    do met = 0, nmetrics - 1
      ncdf_dir(met) = config_user_info@work_dir + "/" + \
        diag_script_info@metric(met) + "_" + var0_grade + ".nc"
    end do

  end if

  ; Load plot-type-specific script
  loadscript("$diag_scripts/perfmetrics/" + ptype + ".ncl")

end

begin

  ; Call plot-type-specific script
  perfmetrics_ptype_script()

  ; Finalize grading calculations
  if (diag_script_info@calc_grading) then

    do met = 0, nmetrics - 1

      if (diag_script_info@metric(met).eq."taylor") then
        metric = taylor
      else
        metric = grading(met, :, :, :)
      end if

      ; Apply normalization
      if (diag_script_info@metric(met).ne."taylor" .and. \
          diag_script_info@metric(met).ne."SMPI") then
        do iobs = 0, nobs - 1
          metric(:, :, iobs) = \
            normalize_metric(metric(:, :, iobs), \
                             diag_script_info@normalization(met))
        end do
      end if      

      ; Special case, SMPI normalization
      if (diag_script_info@metric(met).eq."SMPI") then
        ens_idx = new(dimsizes(smpi&models), integer)
        atts = True
        atts@project = diag_script_info@normalization(met)
        info = select_metadata_by_atts(input_file_info, atts)
        ;print(info)
        delete(atts)

        do ii = 0, dimsizes(ens_idx) - 1
          if (dimsizes(info).ne.0) then
            ens_idx(ii) = ii
          end if
        end do
        if (all(ismissing(ens_idx))) then
          error_msg("f", DIAG_SCRIPT, "", "No datasets for the selected " + \
                    "normalization (" + diag_script_info@normalization(met) + \
                    ") found")
        end if
        ens_idx := ens_idx(ind(.not.ismissing(ens_idx)))
        ; Apply normalization
        do iboot = 0, dimsizes(smpi&bootstrap_member)-1
          smpi(iboot, :) = smpi(iboot, :) / avg(smpi(iboot, ens_idx))
        end do
      end if

      ; Reduce dimensionality if no alternative dataset
      if (.not.l_altern .and. diag_script_info@metric(met).ne."taylor") then
        metric := metric(:, :, 0)
        delete(metric@reference)
      end if

      if diag_script_info@metric.eq."SMPI" then
        ; Attach attributes to results
        smpi@title = "metrics"
        smpi@long_name = "1 variable's Performance Index for " + \
                         "the Single Model Performance Index"
        ; val_smpi@metric = diag_script_info@metric
        smpi@diag_script = (/DIAG_SCRIPT/)
        smpi@var = "performance_index"
        smpi@invar = var0
        smpi@region = location
        smpi@ensemble_name = diag_script_info@normalization(met)
        ;smpi@num_climofiles = dimsizes(datasetnames)  ; FIX-ME ?
        smpi@num_climofiles = dimsizes(climofiles)
        do imod = 0, smpi@num_climofiles - 1
          num_climo = "climofile_" + imod
          smpi@$num_climo$ = climofiles(imod)
        end do
        smpi@ncdf_dir = ncdf_dir(met)

        ; Write NetCDF output
        ncdf_outfile = ncdf_write(smpi, smpi@ncdf_dir)
        
      else

        ; Attach attributes to the results
        metric@title = diag_script_info@metric(met) + " metric"
        metric@long_name = \
          "Grading table of metric " + diag_script_info@metric(met)
        metric@metric = diag_script_info@metric(met)
        metric@diag_script = (/DIAG_SCRIPT/)
        metric@var = "grade"
        metric@region = location
        metric@num_climofiles = nDatasets
        do imod = 0, nDatasets - 1
          num_climo = "climofile_" + imod
          metric@$num_climo$ = info_items[imod]@filename
        end do
        metric@ncdf_dir = ncdf_dir(met)

        ; Write NetCDF output
        ncdf_outfile = ncdf_write(metric, metric@ncdf_dir)
      
      end if
      
      ; Write results of temporary grading list
      temp_dir = config_user_info@work_dir + "/" + \
        diag_script_info@metric(met) + ".nc"

      if (fileexists(temp_dir)) then
        temp_file = addfile(temp_dir, "r")
        temp_list = temp_file->temp_list
        temp_list := tostring(temp_list)
        temp_list := array_append_record(temp_list, ncdf_dir(met), 0)
        temp_list := tochar(temp_list)
        system("rm -f " + temp_dir)
      else
        ncdf_char = tochar(ncdf_dir(met))
        temp_list = new((/1, dimsizes(ncdf_char)/), character)
        temp_list(0, :) = ncdf_char
      end if

      ; Create new file and add list
      temp = addfile(temp_dir, "c")
      temp->temp_list = temp_list

      delete([/metric, temp_dir, temp_list, ncdf_char/])

    end do

  end if

  leave_msg(DIAG_SCRIPT, "")

end<|MERGE_RESOLUTION|>--- conflicted
+++ resolved
@@ -130,22 +130,6 @@
               " implemented only for region='Global'")
   end if
 
-<<<<<<< HEAD
-  ; Check valid field
-  if ((ptype.eq."zonal" .and. \
-      all(field0.ne.(/"T3M", "T2Mz"/))) .or. \
-      (ptype.eq."cycle" .and. \
-      all(field0.ne.(/"T3M", "T2Ms", "T1M", "T0Ms"/))) .or. \
-      (ptype.eq."latlon" .and. \
-      all(field0.ne.(/"T3M", "T2Ms", "T0Ms"/))) .or. \
-      (ptype.eq."cycle_latlon" .and. \
-      all(field0.ne.(/"T3M", "T2Ms", "T0Ms", "TO2Ms"/)))) then
-    error_msg("f", DIAG_SCRIPT, "", "input field " + field0 + \
-              " is not compatible with plot_type " + ptype)
-  end if
-
-=======
->>>>>>> 3e68d159
   ; Set default values for non-required diag_script_info attributes
   set_default_att(diag_script_info, "projection", "CylindricalEquidistant")
   set_default_att(diag_script_info, "draw_plots", True)
