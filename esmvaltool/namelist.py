--- conflicted
+++ resolved
@@ -18,12 +18,9 @@
 from .preprocessor._derive import get_required
 from .preprocessor._download import synda_search
 from .preprocessor._io import concatenate_callback
-<<<<<<< HEAD
-from .preprocessor._reformat import CMOR_TABLES
 from .preprocessor._regrid import get_cmor_levels, get_reference_levels
-=======
 from .cmor.table import CMOR_TABLES
->>>>>>> 6b3e2eeb
+
 from .task import (MODEL_KEYS, DiagnosticTask, InterfaceTask,
                    get_independent_tasks, run_tasks, which)
 from .version import __version__
@@ -450,9 +447,6 @@
 
     for variable in variables:
         settings = _get_default_settings(variable, config_user)
-<<<<<<< HEAD
-        _apply_preprocessor_settings(settings, profile_settings)
-=======
         _apply_preprocessor_settings(settings, preprocessor)
         # TODO: this should probably be done in _get_default_settings
         if 'derive' in settings:
@@ -460,7 +454,6 @@
             del settings['fix_file']
 
         # if the target grid is a model name, replace it with a file name
->>>>>>> 6b3e2eeb
         # TODO: call _update_target_grid only once per variable?
         _update_target_levels(
             variable=variable,
