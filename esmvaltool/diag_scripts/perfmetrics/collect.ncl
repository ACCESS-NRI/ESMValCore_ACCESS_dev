--- conflicted
+++ resolved
@@ -411,11 +411,7 @@
   ; collect meta-data and call ESMValMD function
   nc_file = ncdf_outfile
   plot_file = outfile_plot
-<<<<<<< HEAD
-  domain = ("glob")
-=======
   domains = ("global")
->>>>>>> f09268ce
   if (diag_script_info@metric.eq."SMPI") then
     statistics = ("smpi")
     caption = "Performance index I2. Similar to Figure 1 of Reichler and Kim (2008)."
@@ -431,11 +427,7 @@
     references = (/"righi15gmd", "gleckler08jgr"/)
     infiles = "will still have to be defined!"     ; TO FIX!
   end if
-<<<<<<< HEAD
-  log_provenance(nc_file, plot_file, caption, statistics, domain, plottype, \
-=======
   log_provenance(nc_file, plot_file, caption, statistics, domains, plottype, \
->>>>>>> f09268ce
                  authors, references, infiles)
   
   
