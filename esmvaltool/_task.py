"""ESMValtool task definition."""
import contextlib
import datetime
import errno
import logging
import numbers
import os
import pprint
import subprocess
import threading
import time
from multiprocessing import Pool, cpu_count

import psutil
import yaml

from ._config import TAGS, replace_tags
from ._provenance import TrackedFile, get_task_provenance

logger = logging.getLogger(__name__)

DATASET_KEYS = {
    'mip',
}


def which(executable):
    """Find executable in PATH."""
    for path in os.environ["PATH"].split(os.pathsep):
        if os.access(os.path.join(path, executable), os.X_OK):
            return os.path.join(path, executable)

    return None


def _get_resource_usage(process, start_time, children=True):
    """Get resource usage."""
    # yield header first
    entries = [
        'Date and time (UTC)',
        'Real time (s)',
        'CPU time (s)',
        'CPU (%)',
        'Memory (GB)',
        'Memory (%)',
        'Disk read (GB)',
        'Disk write (GB)',
    ]
    fmt = '{}\t' * len(entries[:-1]) + '{}\n'
    yield fmt.format(*entries)

    # Compute resource usage
    gigabyte = float(2**30)
    precision = [1, 1, None, 1, None, 3, 3]
    cache = {}
    while process.is_running():
        try:
            if children:
                # Include child processes
                processes = process.children(recursive=True)
                processes.append(process)
            else:
                processes = [process]

            # Update resource usage
            for proc in cache:
                # Set cpu percent and memory usage to 0 for old processes
                if proc not in processes:
                    cache[proc][1] = 0
                    cache[proc][2] = 0
                    cache[proc][3] = 0
            for proc in processes:
                # Update current processes
                cache[proc] = [
                    proc.cpu_times().user + proc.cpu_times().system,
                    proc.cpu_percent(),
                    proc.memory_info().rss / gigabyte,
                    proc.memory_percent(),
                    proc.io_counters().read_bytes / gigabyte,
                    proc.io_counters().write_bytes / gigabyte,
                ]
        except (OSError, psutil.AccessDenied, psutil.NoSuchProcess):
            # Try again if an error occurs because some process died
            continue

        # Create and yield log entry
        entries = [sum(entry) for entry in zip(*cache.values())]
        entries.insert(0, time.time() - start_time)
        entries = [round(entry, p) for entry, p in zip(entries, precision)]
        entries.insert(0, datetime.datetime.utcnow())
        yield fmt.format(*entries)


@contextlib.contextmanager
def resource_usage_logger(pid, filename, interval=1, children=True):
    """Log resource usage."""
    halt = threading.Event()

    def _log_resource_usage():
        """Write resource usage to file."""
        process = psutil.Process(pid)
        start_time = time.time()
        with open(filename, 'w') as file:
            for msg in _get_resource_usage(process, start_time, children):
                file.write(msg)
                time.sleep(interval)
                if halt.is_set():
                    return

    thread = threading.Thread(target=_log_resource_usage)
    thread.start()
    try:
        yield
    finally:
        halt.set()
        thread.join()


def _py2ncl(value, var_name=''):
    """Format a structure of Python list/dict/etc items as NCL."""
    txt = var_name + ' = ' if var_name else ''
    if value is None:
        txt += '_Missing'
    elif isinstance(value, str):
        txt += '"{}"'.format(value)
    elif isinstance(value, (list, tuple)):
        if not value:
            txt += '_Missing'
        else:
            if isinstance(value[0], numbers.Real):
                type_ = numbers.Real
            else:
                type_ = type(value[0])
            if any(not isinstance(v, type_) for v in value):
                raise ValueError(
                    "NCL array cannot be mixed type: {}".format(value))
            txt += '(/{}/)'.format(', '.join(_py2ncl(v) for v in value))
    elif isinstance(value, dict):
        if not var_name:
            raise ValueError(
                "NCL does not support nested dicts: {}".format(value))
        txt += 'True\n'
        for key in value:
            txt += '{}@{} = {}\n'.format(var_name, key, _py2ncl(value[key]))
    else:
        txt += str(value)
    return txt


def write_ncl_settings(settings, filename, mode='wt'):
    """Write a dictionary with generic settings to NCL file."""
    logger.debug("Writing NCL configuration file %s", filename)

    def _ncl_type(value):
        """Convert some Python types to NCL types."""
        typemap = {
            bool: 'logical',
            str: 'string',
            float: 'double',
            int: 'int64',
            dict: 'logical',
        }
        for type_ in typemap:
            if isinstance(value, type_):
                return typemap[type_]
        raise ValueError("Unable to map {} to an NCL type".format(type(value)))

    lines = []
    for var_name, value in sorted(settings.items()):
        if isinstance(value, (list, tuple)):
            # Create an NCL list that can span multiple files
            lines.append('if (.not. isdefined("{var_name}")) then\n'
                         '  {var_name} = NewList("fifo")\n'
                         'end if\n'.format(var_name=var_name))
            for item in value:
                lines.append('ListAppend({var_name}, new(1, {type}))\n'
                             'i = ListCount({var_name}) - 1'.format(
                                 var_name=var_name, type=_ncl_type(item)))
                lines.append(_py2ncl(item, var_name + '[i]'))
        else:
            # Create an NCL variable that overwrites previous variables
            lines.append('if (isvar("{var_name}")) then\n'
                         '  delete({var_name})\n'
                         'end if\n'.format(var_name=var_name))
            lines.append(_py2ncl(value, var_name))

    with open(filename, mode) as file:
        file.write('\n'.join(lines))
        file.write('\n')


class BaseTask(object):
    """Base class for defining task classes."""

    def __init__(self, ancestors=None, name=''):
        """Initialize task."""
        self.ancestors = [] if ancestors is None else ancestors
        self.output_files = None
        self.name = name
        self.activity = None

    def initialize_provenance(self, recipe_entity):
        """Initialize task provenance activity."""
        if self.activity is not None:
            raise ValueError(
                "Provenance of {} already initialized".format(self))
        self.activity = get_task_provenance(self, recipe_entity)

    def flatten(self):
        """Return a flattened set of all ancestor tasks and task itself."""
        tasks = set()
        for task in self.ancestors:
            tasks.update(task.flatten())
        tasks.add(self)
        return tasks

    def run(self, input_files=None):
        """Run task."""
        if not self.output_files:
            if input_files is None:
                input_files = []
            for task in self.ancestors:
                input_files.extend(task.run())
            self.output_files = self._run(input_files)

        return self.output_files

    def _run(self, input_files):
        raise NotImplementedError(
            "Method should be implemented by child class")

    def str(self):
        """Return a nicely formatted description."""

        def _indent(txt):
            return '\n'.join('\t' + line for line in txt.split('\n'))

<<<<<<< HEAD
        txt = 'settings:\n{}\nancestors:\n{}'.format(
            pprint.pformat(self.settings, indent=2),
            '\n\n'.join(
                _indent(str(task))
                for task in self.ancestors) if self.ancestors else 'None',
        )
=======
        txt = 'ancestors:\n{}'.format(
            '\n\n'.join(_indent(str(task)) for task in self.ancestors)
            if self.ancestors else 'None', )
>>>>>>> d714647b
        return txt


class DiagnosticError(Exception):
    """Error in diagnostic."""


class DiagnosticTask(BaseTask):
    """Task for running a diagnostic."""

    def __init__(self, script, settings, output_dir, ancestors=None, name=''):
        """Create a diagnostic task."""
        super(DiagnosticTask, self).__init__(ancestors=ancestors, name=name)
        self.script = script
        self.settings = settings
        self.products = set()
        self.output_dir = output_dir
        self.cmd = self._initialize_cmd(script)
        self.log = os.path.join(settings['run_dir'], 'log.txt')
        self.resource_log = os.path.join(settings['run_dir'],
                                         'resource_usage.txt')

    def _initialize_cmd(self, script):
        """Create a an executable command from script."""
        diagnostics_root = os.path.join(
            os.path.dirname(__file__), 'diag_scripts')
        script_file = os.path.abspath(os.path.join(diagnostics_root, script))

        if not os.path.isfile(script_file):
            raise DiagnosticError(
                "Cannot execute script {} ({}): file does not exist.".format(
                    script, script_file))

        cmd = []
        if not os.access(script_file, os.X_OK):  # if not executable
            extension = os.path.splitext(script)[1].lower()[1:]
            if not self.settings['profile_diagnostic']:
                executables = {
                    'py': [which('python')],
                    'ncl': [which('ncl'), '-n', '-p'],
                    'r': [which('Rscript')],
                }
            else:
                profile_file = os.path.join(self.settings['run_dir'],
                                            'profile.bin')
                executables = {
                    'py': [
                        which('python'), '-m', 'vmprof', '--lines', '-o',
                        profile_file
                    ],
                    'ncl': [which('ncl'), '-n', '-p'],
                    'r': [which('Rscript')],
                }

            if extension not in executables:
                raise DiagnosticError(
                    "Cannot execute script {} ({}): non-executable file "
                    "with unknown extension.".format(script, script_file))

            cmd = executables[extension]

        cmd.append(script_file)

        return cmd

    def write_settings(self):
        """Write settings to file."""
        run_dir = self.settings['run_dir']
        if not os.path.exists(run_dir):
            os.makedirs(run_dir)

        filename = os.path.join(run_dir, 'settings.yml')

        with open(filename, 'w') as file:
            yaml.safe_dump(self.settings, file)

        # If running an NCL script:
        if self.script.lower().endswith('.ncl'):
            # Also write an NCL file and return the name of that instead.
            return self._write_ncl_settings()

        return filename

    def _write_ncl_settings(self):
        """Write settings to NCL file."""
        filename = os.path.join(self.settings['run_dir'], 'settings.ncl')

        config_user_keys = {
            'run_dir',
            'plot_dir',
            'work_dir',
            'max_data_filesize',
            'output_file_type',
            'log_level',
            'write_plots',
            'write_netcdf',
        }
        settings = {'diag_script_info': {}, 'config_user_info': {}}
        for key, value in self.settings.items():
            if key in config_user_keys:
                settings['config_user_info'][key] = value
            elif not isinstance(value, dict):
                settings['diag_script_info'][key] = value
            else:
                settings[key] = value

        write_ncl_settings(settings, filename)

        return filename

    def _control_ncl_execution(self, process, lines):
        """Check if an error has occurred in an NCL script.

        Apparently NCL does not automatically exit with a non-zero exit code
        if an error occurs, so we take care of that here.
        """
        ignore_warnings = [
            warning.strip()
            for warning in self.settings.get('ignore_ncl_warnings', [])
        ]

        errors = ['error:', 'fatal:']
        if self.settings['exit_on_ncl_warning']:
            errors.append('warning:')

        msg = ("An error occurred during execution of NCL script {}, "
               "see the log in {}".format(self.script, self.log))

        warned = False
        for line in lines:
            if line.strip() in ignore_warnings:
                continue
            if 'warning:' in line:
                logger.warning("NCL: %s", line)
                warned = True
            for error in errors:
                if error in line:
                    logger.error(msg)
                    logger.error("NCL: %s", line)
                    try:
                        process.kill()
                    except OSError:  # ignore error if process already exited
                        pass
                    else:
                        logger.error("Killed process.")
                    raise DiagnosticError(msg)

        if warned:
            logger.warning(
                "There were warnings during the execution of NCL script %s, "
                "for details, see the log %s", self.script, self.log)

    def _start_diagnostic_script(self, cmd, env):
        """Start the diagnostic script."""
        logger.info("Running command %s", cmd)
        logger.debug("in environment\n%s", pprint.pformat(env))
        cwd = self.settings['run_dir']
        logger.debug("in current working directory: %s", cwd)
        logger.info("Writing output to %s", self.output_dir)
        logger.info("Writing plots to %s", self.settings['plot_dir'])
        logger.info("Writing log to %s", self.log)

        rerun_msg = 'cd {}; '.format(cwd)
        if env:
            rerun_msg += ' '.join('{}="{}"'.format(k, env[k]) for k in env
                                  if k not in os.environ)
        rerun_msg += ' ' + ' '.join(cmd)
        logger.info("To re-run this diagnostic script, run:\n%s", rerun_msg)

        try:
            process = subprocess.Popen(
                cmd,
                stdout=subprocess.PIPE,
                stderr=subprocess.STDOUT,
                cwd=cwd,
                env=env)
        except OSError as exc:
            if exc.errno == errno.ENOEXEC:
                logger.error(
                    "Diagnostic script has its executable bit set, but is "
                    "not executable. To fix this run:\nchmod -x %s", cmd[0])
                logger.error(
                    "You may also need to fix this in the git repository.")
            raise

        return process

    def _run(self, input_files):
        """Run the diagnostic script."""
        if self.script is None:  # Run only preprocessor
            output_files = []
            return output_files

        is_ncl_script = self.script.lower().endswith('.ncl')
        if is_ncl_script:
            self.settings['input_files'] = [
                f for f in input_files
                if f.endswith('.ncl') or os.path.isdir(f)
            ]
        else:
            self.settings['input_files'] = [
                f for f in input_files
                if f.endswith('.yml') or os.path.isdir(f)
            ]

        env = dict(os.environ)
        if self.script.lower().endswith('.py'):
            # Set non-interactive matplotlib backend
            env['MPLBACKEND'] = 'Agg'
        else:
            # Make diag_scripts path available to diagostics scripts
            env['diag_scripts'] = os.path.join(
                os.path.dirname(__file__), 'diag_scripts')

        cmd = list(self.cmd)
        settings_file = self.write_settings()
        if is_ncl_script:
            env['settings'] = settings_file
        else:
            cmd.append(settings_file)

        process = self._start_diagnostic_script(cmd, env)

        returncode = None
        last_line = ['']

        with resource_usage_logger(process.pid, self.resource_log),\
                open(self.log, 'at') as log:
            while returncode is None:
                returncode = process.poll()
                txt = process.stdout.read()
                txt = txt.decode(encoding='utf-8', errors='ignore')
                log.write(txt)

                # Check if an error occurred in an NCL script
                # Last line is treated separately to avoid missing
                # error messages spread out over multiple lines.
                lines = txt.split('\n')
                if is_ncl_script:
                    self._control_ncl_execution(process, last_line + lines)
                last_line = lines[-1:]

                # wait, but not long because the stdout buffer may fill up:
                # https://docs.python.org/3.6/library/subprocess.html#subprocess.Popen.stdout
                time.sleep(0.001)

        if returncode == 0:
            self._collect_provenance()
            return [self.output_dir]

        raise DiagnosticError(
            "Diagnostic script {} failed with return code {}. See the log "
            "in {}".format(self.script, returncode, self.log))

    def _collect_provenance(self):
        """Process provenance information provided by the diagnostic script."""
        provenance_file = os.path.join(self.settings['run_dir'],
                                       'diagnostic_provenance.yml')
        if not os.path.exists(provenance_file):
            logger.warning("No provenance information was written to %s",
                           provenance_file)
            return

        with open(provenance_file, 'r') as file:
            table = yaml.safe_load(file)

        ignore = (
            'exit_on_ncl_warning',
            'input_files',
            'log_level',
            'max_data_filesize',
            'output_file_type',
            'plot_dir',
            'profile_diagnostic',
            'recipe',
            'run_dir',
            'version',
            'write_netcdf',
            'write_ncl_interface',
            'write_plots',
            'work_dir',
        )
        attrs = {
            'script_file': self.script,
        }
        for key in self.settings:
            if key not in ignore:
                attrs[key] = self.settings[key]

        ancestor_products = {p for a in self.ancestors for p in a.products}

        for filename, attributes in table.items():
            ancestor_files = attributes.pop('ancestors', [])
            ancestors = {
                p
                for p in ancestor_products if p.filename in ancestor_files
            }

            attributes.update(attrs)
            for key in attributes:
                if key in TAGS:
                    attributes[key] = replace_tags(key, attributes[key])

            product = TrackedFile(filename, attributes, ancestors)
            product.initialize_provenance(self.activity)
            product.save_provenance()
            self.products.add(product)

    def __str__(self):
        """Get human readable description."""
        txt = "{}:\nscript: {}\n{}\nsettings:\n{}\n".format(
            self.__class__.__name__,
            self.script,
            pprint.pformat(self.settings, indent=2),
            super(DiagnosticTask, self).str(),
        )
        return txt


def get_flattened_tasks(tasks):
    """Return a set of all tasks and their ancestors in `tasks`."""
    return set(t for task in tasks for t in task.flatten())


def get_independent_tasks(tasks):
    """Return a set of independent tasks."""
    independent_tasks = set()
    all_tasks = get_flattened_tasks(tasks)
    for task in all_tasks:
        if not any(task in t.ancestors for t in all_tasks):
            independent_tasks.add(task)
    return independent_tasks


def run_tasks(tasks, max_parallel_tasks=None):
    """Run tasks."""
    if max_parallel_tasks == 1:
        _run_tasks_sequential(tasks)
    else:
        _run_tasks_parallel(tasks, max_parallel_tasks)


def _run_tasks_sequential(tasks):
    """Run tasks sequentially."""
    n_tasks = len(get_flattened_tasks(tasks))
    logger.info("Running %s tasks sequentially", n_tasks)

    for task in get_independent_tasks(tasks):
        task.run()


def _run_tasks_parallel(tasks, max_parallel_tasks=None):
    """Run tasks in parallel."""
    scheduled = get_flattened_tasks(tasks)
    running = []
    results = []

    n_scheduled, n_running = len(scheduled), len(running)
    n_tasks = n_scheduled

    pool = Pool(processes=max_parallel_tasks)

    logger.info("Running %s tasks using at most %s processes", n_tasks,
                max_parallel_tasks or cpu_count())

    def done(task):
        """Assume a task is done if it not scheduled or running."""
        return not (task in scheduled or task in running)

    while scheduled or running:
        # Submit new tasks to pool
        just_scheduled = []
        for task in scheduled:
            if not task.ancestors or all(done(t) for t in task.ancestors):
                result = pool.apply_async(_run_task, [task])
                results.append(result)
                running.append(task)
                just_scheduled.append(task)
        for task in just_scheduled:
            scheduled.remove(task)

        # Handle completed tasks
        for task, result in zip(running, results):
            if result.ready():
                task.output_files, updated_products = result.get()
                for updated in updated_products:
                    for original in task.products:
                        if original.filename == updated.filename:
                            updated.copy_provenance(target=original)
                            break
                    else:
                        task.products.add(updated)
                running.remove(task)
                results.remove(result)

        # Wait if there are still tasks running
        if running:
            time.sleep(0.1)

        # Log progress message
        if len(scheduled) != n_scheduled or len(running) != n_running:
            n_scheduled, n_running = len(scheduled), len(running)
            n_done = n_tasks - n_scheduled - n_running
            logger.info(
<<<<<<< HEAD
                "Progress: %s tasks running or queued, %s tasks "
                "waiting for ancestors, %s/%s done", n_running, n_scheduled,
                n_done, n_tasks)
=======
                "Progress: %s tasks running or queued, %s tasks waiting for "
                "ancestors, %s/%s done", n_running, n_scheduled, n_done,
                n_tasks)
>>>>>>> d714647b

    pool.close()
    pool.join()


def _run_task(task):
    """Run task and return the result."""
    output_files = task.run()
    return output_files, task.products<|MERGE_RESOLUTION|>--- conflicted
+++ resolved
@@ -235,18 +235,9 @@
         def _indent(txt):
             return '\n'.join('\t' + line for line in txt.split('\n'))
 
-<<<<<<< HEAD
-        txt = 'settings:\n{}\nancestors:\n{}'.format(
-            pprint.pformat(self.settings, indent=2),
-            '\n\n'.join(
-                _indent(str(task))
-                for task in self.ancestors) if self.ancestors else 'None',
-        )
-=======
         txt = 'ancestors:\n{}'.format(
             '\n\n'.join(_indent(str(task)) for task in self.ancestors)
-            if self.ancestors else 'None', )
->>>>>>> d714647b
+            if self.ancestors else 'None')
         return txt
 
 
@@ -651,15 +642,9 @@
             n_scheduled, n_running = len(scheduled), len(running)
             n_done = n_tasks - n_scheduled - n_running
             logger.info(
-<<<<<<< HEAD
-                "Progress: %s tasks running or queued, %s tasks "
-                "waiting for ancestors, %s/%s done", n_running, n_scheduled,
-                n_done, n_tasks)
-=======
                 "Progress: %s tasks running or queued, %s tasks waiting for "
                 "ancestors, %s/%s done", n_running, n_scheduled, n_done,
                 n_tasks)
->>>>>>> d714647b
 
     pool.close()
     pool.join()
