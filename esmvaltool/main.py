#! /usr/bin/env python
r"""
 ______________________________________________________________________
           _____ ____  __  ____     __    _ _____           _
          | ____/ ___||  \/  \ \   / /_ _| |_   _|__   ___ | |
          |  _| \___ \| |\/| |\ \ / / _` | | | |/ _ \ / _ \| |
          | |___ ___) | |  | | \ V / (_| | | | | (_) | (_) | |
          |_____|____/|_|  |_|  \_/ \__,_|_| |_|\___/ \___/|_|
 ______________________________________________________________________

 ESMValTool - Earth System Model Evaluation Tool
 http://www.esmvaltool.org/

 CORE DEVELOPMENT TEAM AND CONTACTS:
   Veronika Eyring (PI; DLR, Germany - veronika.eyring@dlr.de)
   Bjoern Broetz (DLR, Germany - bjoern.broetz@dlr.de)
   Niels Drost (NLESC, Netherlands - n.drost@esciencecenter.nl)
   Nikolay Koldunov (AWI, Germany - nikolay.koldunov@awi.de)
   Axel Lauer (DLR, Germany - axel.lauer@dlr.de)
   Benjamin Mueller (LMU, Germany - b.mueller@iggf.geo.uni-muenchen.de)
   Valeriu Predoi (URead, UK - valeriu.predoi@ncas.ac.uk)
   Mattia Righi (DLR, Germany - mattia.righi@dlr.de)
   Javier Vegas-Regidor (BSC, Spain - javier.vegas@bsc.es)
 ______________________________________________________________________

 For further help, check the doc/-folder for pdfs
 and references therein. Have fun!
"""

# ESMValTool main script
#
# Authors:
# Bouwe Andela (NLESC, Netherlands - b.andela@esciencecenter.nl)
# Valeriu Predoi (URead, UK - valeriu.predoi@ncas.ac.uk)
# Mattia Righi (DLR, Germany - mattia.righi@dlr.de)

from __future__ import print_function

import argparse
import datetime
import errno
import glob
import logging
import os
import shutil
import sys
from multiprocessing import cpu_count

<<<<<<< HEAD
import yaml

# Hack to make this file executable
if __name__ == '__main__':  # noqa
    sys.path.insert(0,
                    os.path.dirname(
                        os.path.dirname(os.path.abspath(__file__))))  # noqa

from esmvaltool.namelist import read_namelist_file
from esmvaltool.task import resource_usage_logger
from esmvaltool.version import __version__
=======
from ._config import configure_logging, read_config_user_file
from .namelist import read_namelist_file
from .version import __version__
>>>>>>> de57a56a

# set up logging
logger = logging.getLogger(__name__)


def get_args():
    """Define the `esmvaltool` command line"""
    # parse command line args
    parser = argparse.ArgumentParser(
        description=__doc__,
        formatter_class=argparse.RawDescriptionHelpFormatter)
    parser.add_argument(
        '-n',
        '--namelist-file',
        help='Path to the namelist file',
        required=True)
    parser.add_argument(
        '-c',
        '--config-file',
        default=os.path.join(os.path.dirname(__file__), 'config-user.yml'),
        help='Config file')
    parser.add_argument(
        '-s',
        '--synda-download',
        action='store_true',
        help='Download input data using synda. This requires a working '
        'synda installation.')
    args = parser.parse_args()
    return args


def main(args):
    """Define the `esmvaltool` program"""
    namelist_file = os.path.abspath(
        os.path.expandvars(os.path.expanduser(args.namelist_file)))
    config_file = os.path.abspath(
        os.path.expandvars(os.path.expanduser(args.config_file)))

    ####################################################
    # Set up logging before anything else              #
    ####################################################

    # configure logging

    if not os.path.exists(config_file):
        print("ERROR: config file {} does not exist".format(config_file))

    namelist_name = os.path.splitext(os.path.basename(namelist_file))[0]
    cfg = read_config_user_file(config_file, namelist_name)

    # Create run dir
    if os.path.exists(cfg['run_dir']):
        print("ERROR: run_dir {} already exists, aborting to "
              "prevent data loss".format(cfg['output_dir']))
    os.makedirs(cfg['run_dir'])

    log_files = configure_logging(
        output=cfg['run_dir'], console_log_level=cfg['log_level'])

    # log header
    logger.info(__doc__)

    logger.info("Using config file %s", config_file)
    logger.info("Writing program log files to:\n%s", "\n".join(log_files))

    cfg['synda_download'] = args.synda_download

    resource_log = os.path.join(cfg['run_dir'], 'resource_usage.txt')
    with resource_usage_logger(pid=os.getpid(), filename=resource_log):
        process_namelist(namelist_file=namelist_file, config_user=cfg)


def process_namelist(namelist_file, config_user):
    """Process namelist"""
    if not os.path.isfile(namelist_file):
        raise OSError(errno.ENOENT, "Specified namelist file does not exist",
                      namelist_file)

    timestamp1 = datetime.datetime.utcnow()
    timestamp_format = "%Y-%m-%d --  %H:%M:%S"

    logger.info(
        "Starting the Earth System Model Evaluation Tool v%s at time: %s ...",
        __version__, timestamp1.strftime(timestamp_format))

    logger.info(70 * "-")
    logger.info("NAMELIST   = %s", namelist_file)
    logger.info("RUNDIR     = %s", config_user['run_dir'])
    logger.info("WORKDIR    = %s", config_user["work_dir"])
    logger.info("PREPROCDIR = %s", config_user["preproc_dir"])
    logger.info("PLOTDIR    = %s", config_user["plot_dir"])
    logger.info(70 * "-")

    logger.info("Running tasks using at most %s processes",
                config_user['max_parallel_tasks'] or cpu_count())

    logger.info(
        "If your system hangs during execution, it may not have enough "
        "memory for keeping this number of tasks in memory. In that case, "
        "try reducing 'max_parallel_tasks' in your user configuration file.")

    # copy namelist to run_dir for future reference
    shutil.copy2(namelist_file, config_user['run_dir'])

    # parse namelist
    namelist = read_namelist_file(namelist_file, config_user)
    logger.debug("Namelist summary:\n%s", namelist)

    # run
    namelist.run()

    # End time timing
    timestamp2 = datetime.datetime.utcnow()
    logger.info(
        "Ending the Earth System Model Evaluation Tool v%s at time: %s",
        __version__, timestamp2.strftime(timestamp_format))
    logger.info("Time for running namelist was: %s", timestamp2 - timestamp1)

    # Remind the user about reference/acknowledgement file
    out_refs = glob.glob(
        os.path.join(config_user['output_dir'], '*', '*',
                     'references-acknowledgements.txt'))
    logger.info("For the required references/acknowledgements of these "
                "diagnostics see:\n%s", '\n'.join(out_refs))


def run():
    """Run the `esmvaltool` program, logging any exceptions."""
    args = get_args()
    try:
        main(args)
    except:  # noqa
        logger.exception(
            "Program terminated abnormally, see stack trace "
            "below for more information",
            exc_info=True)
        sys.exit(1)
    else:
        logger.info("Run was succesful")<|MERGE_RESOLUTION|>--- conflicted
+++ resolved
@@ -46,23 +46,10 @@
 import sys
 from multiprocessing import cpu_count
 
-<<<<<<< HEAD
-import yaml
-
-# Hack to make this file executable
-if __name__ == '__main__':  # noqa
-    sys.path.insert(0,
-                    os.path.dirname(
-                        os.path.dirname(os.path.abspath(__file__))))  # noqa
-
-from esmvaltool.namelist import read_namelist_file
-from esmvaltool.task import resource_usage_logger
-from esmvaltool.version import __version__
-=======
 from ._config import configure_logging, read_config_user_file
 from .namelist import read_namelist_file
+from .task import resource_usage_logger
 from .version import __version__
->>>>>>> de57a56a
 
 # set up logging
 logger = logging.getLogger(__name__)
@@ -101,12 +88,7 @@
     config_file = os.path.abspath(
         os.path.expandvars(os.path.expanduser(args.config_file)))
 
-    ####################################################
-    # Set up logging before anything else              #
-    ####################################################
-
-    # configure logging
-
+    # Read user config file
     if not os.path.exists(config_file):
         print("ERROR: config file {} does not exist".format(config_file))
 
@@ -119,6 +101,7 @@
               "prevent data loss".format(cfg['output_dir']))
     os.makedirs(cfg['run_dir'])
 
+    # configure logging
     log_files = configure_logging(
         output=cfg['run_dir'], console_log_level=cfg['log_level'])
 
