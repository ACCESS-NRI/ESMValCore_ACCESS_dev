"""Data finder module for the ESMValTool."""
# Authors:
# Bouwe Andela (eScience, NL - b.andela@esciencecenter.nl)
# Valeriu Predoi (URead, UK - valeriu.predoi@ncas.ac.uk)
# Mattia Righi (DLR, Germany - mattia.righi@dlr.de)

import fnmatch
import logging
import os
import re
import glob

import iris

from ._config import get_project_config

logger = logging.getLogger(__name__)


def find_files(dirnames, filenames):
    """Find files matching filenames in dirnames."""
    logger.debug("Looking for files matching %s in %s", filenames, dirnames)

    result = []
    for dirname in dirnames:
        for path, _, files in os.walk(dirname, followlinks=True):
            for filename in filenames:
                matches = fnmatch.filter(files, filename)
                result.extend(os.path.join(path, f) for f in matches)

    return result


def get_start_end_year(filename):
    """Get the start and end year from a file name.

    This works for filenames matching

    *[-,_]YYYY*[-,_]YYYY*.*
      or
    *[-,_]YYYY*.*
      or
    YYYY*[-,_]*.*
      or
    YYYY*[-,_]YYYY*[-,_]*.*
      or
    YYYY*[-,_]*[-,_]YYYY*.* (Does this make sense? Is this worth catching?)
    """
    name = os.path.splitext(filename)[0]

    name = name.split(os.sep)[-1]
    filename_list = [elem.split('-') for elem in name.split('_')]
    filename_list = [elem for sublist in filename_list for elem in sublist]

    pos_ydates = [elem.isdigit() and len(elem) >= 4 for elem in filename_list]
    pos_ydates_l = list(pos_ydates)
    pos_ydates_r = list(pos_ydates)

    for ind, _ in enumerate(pos_ydates_l):
        if ind != 0:
            pos_ydates_l[ind] = (pos_ydates_l[ind - 1] and pos_ydates_l[ind])

    for ind, _ in enumerate(pos_ydates_r):
        if ind != 0:
            pos_ydates_r[-ind - 1] = (pos_ydates_r[-ind]
                                      and pos_ydates_r[-ind - 1])

    dates = [
        filename_list[ind] for ind, _ in enumerate(pos_ydates)
        if pos_ydates_r[ind] or pos_ydates_l[ind]
    ]
    start_year = None
    end_year = None
    if len(dates) == 1:
        start_year = int(dates[0][:4])
        end_year = start_year
    elif len(dates) == 2:
        start_year, end_year = int(dates[0][:4]), int(dates[1][:4])
    else:
        # Slower than just parsing the name
        try:
            cubes = iris.load(filename)
        except OSError:
            raise ValueError('File {0} can not be read'.format(filename))

        for cube in cubes:
            logger.debug(cube)
            try:
                time = cube.coord('time')
            except iris.exceptions.CoordinateNotFoundError:
                continue
            start_year = time.cell(0).point.year
            end_year = time.cell(-1).point.year
            break

    if start_year is None or end_year is None:
        raise ValueError(
            'File {0} dates do not match a recognized pattern and time can '
            'not be read from the file'.format(filename)
        )
    return start_year, end_year


def select_files(filenames, start_year, end_year):
    """Select files containing data between start_year and end_year.

    This works for filenames matching *_YYYY*-YYYY*.* or *_YYYY*.*
    """
    selection = []
    for filename in filenames:
        start, end = get_start_end_year(filename)
        if start <= end_year and end >= start_year:
            selection.append(filename)
    return selection


def _replace_tags(path, variable):
    """Replace tags in the config-developer's file with actual values."""
    path = path.strip('/')
    tlist = re.findall(r'{([^}]*)}', path)
    paths = [path]
    for tag in tlist:
        original_tag = tag
        tag, _, _ = _get_caps_options(tag)

        if tag == 'latestversion':  # handled separately later
            continue
        elif tag in variable:
            replacewith = variable[tag]
        else:
            raise KeyError("Dataset key {} must be specified for {}, check "
                           "your recipe entry".format(tag, variable))

        paths = _replace_tag(paths, original_tag, replacewith)
    return paths


def _replace_tag(paths, tag, replacewith):
    """Replace tag by replacewith in paths."""
    _, lower, upper = _get_caps_options(tag)
    result = []
    if isinstance(replacewith, (list, tuple)):
        for item in replacewith:
            result.extend(_replace_tag(paths, tag, item))
    else:
        text = _apply_caps(str(replacewith), lower, upper)
        result.extend(p.replace('{' + tag + '}', text) for p in paths)
    return result


def _get_caps_options(tag):
    lower = False
    upper = False
    if tag.endswith('.lower'):
        lower = True
        tag = tag[0:-6]
    elif tag.endswith('.upper'):
        upper = True
        tag = tag[0:-6]
    return tag, lower, upper


def _apply_caps(original, lower, upper):
    if lower:
        return original.lower()
    if upper:
        return original.upper()
    return original


def _resolve_latestversion(dirname_template):
    """Resolve the 'latestversion' tag."""
    if '{latestversion}' not in dirname_template:
        return dirname_template

    # Find latest version
    part1, part2 = dirname_template.split('{latestversion}')
    part2 = part2.lstrip(os.sep)
    if os.path.exists(part1):
        versions = os.listdir(part1)
        versions.sort(reverse=True)
        for version in ['latest'] + versions:
            dirname = os.path.join(part1, version, part2)
            if os.path.isdir(dirname):
                return dirname

    return dirname_template


def _select_drs(input_type, drs, project):
    """Select the directory structure of input path."""
    cfg = get_project_config(project)
    input_path = cfg[input_type]
    if isinstance(input_path, str):
        return input_path

    structure = drs.get(project, 'default')
    if structure in input_path:
        return input_path[structure]

    raise KeyError(
        'drs {} for {} project not specified in config-developer file'.format(
            structure, project))


def get_rootpath(rootpath, project):
    """Select the rootpath."""
    if project in rootpath:
        return rootpath[project]
    if 'default' in rootpath:
        return rootpath['default']
    raise KeyError('default rootpath must be specified in config-user file')


def _find_input_dirs(variable, rootpath, drs):
    """Return a the full paths to input directories."""
    project = variable['project']

    root = get_rootpath(rootpath, project)
    path_template = _select_drs('input_dir', drs, project)

    dirnames = []
    for dirname_template in _replace_tags(path_template, variable):
        for base_path in root:
            dirname = os.path.join(base_path, dirname_template)
            dirname = _resolve_latestversion(dirname)
            matches = glob.glob(dirname)
            matches = [match for match in matches if os.path.isdir(match)]
            if matches:
                for match in matches:
                    logger.debug("Found %s", match)
                    dirnames.append(match)
            else:
                logger.debug("Skipping non-existent %s", dirname)

    return dirnames


def _get_filenames_glob(variable, drs):
    """Return patterns that can be used to look for input files."""
    path_template = _select_drs('input_file', drs, variable['project'])
    filenames_glob = _replace_tags(path_template, variable)
    return filenames_glob


def _find_input_files(variable, rootpath, drs):
    input_dirs = _find_input_dirs(variable, rootpath, drs)
    filenames_glob = _get_filenames_glob(variable, drs)
    files = find_files(input_dirs, filenames_glob)

    return (files, input_dirs, filenames_glob)


def get_input_filelist(variable, rootpath, drs):
    """Return the full path to input files."""
<<<<<<< HEAD
    (files, dirnames, filenames) = _find_input_files(variable, rootpath, drs)
    files = select_files(files, variable['start_year'], variable['end_year'])
    return (files, dirnames, filenames)


def get_input_fx_filelist(variable, rootpath, drs):
    """Return a dict with the full path to fx input files."""
    fx_files = {}
    for fx_var in variable['fx_files']:
        var = dict(variable)
        var['mip'] = replace_mip_fx(fx_var)
        table = CMOR_TABLES[var['cmor_table']].get_table(var['mip'])
        var['frequency'] = table.frequency
        realm = getattr(table.get(var['short_name']), 'modeling_realm', None)
        var['modeling_realm'] = realm if realm else table.realm

        (files, _, _) = _find_input_files(var, rootpath, drs, fx_var)
        fx_files[fx_var] = files[0] if files else None

    return fx_files


=======
    # change ensemble to fixed r0i0p0 for fx variables
    # this is needed and is not a duplicate effort
    if variable['project'] == 'CMIP5' and variable['frequency'] == 'fx':
        variable['ensemble'] = 'r0i0p0'
    files = _find_input_files(variable, rootpath, drs)
    # do time gating only for non-fx variables
    if variable['frequency'] != 'fx':
        files = select_files(files, variable['start_year'],
                             variable['end_year'])
    return files


>>>>>>> 35d0c726
def get_output_file(variable, preproc_dir):
    """Return the full path to the output (preprocessed) file."""
    cfg = get_project_config(variable['project'])

    # Join different experiment names
    if isinstance(variable.get('exp'), (list, tuple)):
        variable = dict(variable)
        variable['exp'] = '-'.join(variable['exp'])

    outfile = os.path.join(
        preproc_dir,
        variable['diagnostic'],
        variable['variable_group'],
        _replace_tags(cfg['output_file'], variable)[0],
    )
    if variable['frequency'] != 'fx':
        outfile += '_{start_year}-{end_year}'.format(**variable)
    outfile += '.nc'
    return outfile


def get_statistic_output_file(variable, preproc_dir):
    """Get multi model statistic filename depending on settings."""
    template = os.path.join(
        preproc_dir,
        '{diagnostic}',
        '{variable_group}',
        '{dataset}_{mip}_{short_name}_{start_year}-{end_year}.nc',
    )

    outfile = template.format(**variable)

    return outfile<|MERGE_RESOLUTION|>--- conflicted
+++ resolved
@@ -125,7 +125,7 @@
 
         if tag == 'latestversion':  # handled separately later
             continue
-        elif tag in variable:
+        if tag in variable:
             replacewith = variable[tag]
         else:
             raise KeyError("Dataset key {} must be specified for {}, check "
@@ -253,43 +253,18 @@
 
 def get_input_filelist(variable, rootpath, drs):
     """Return the full path to input files."""
-<<<<<<< HEAD
-    (files, dirnames, filenames) = _find_input_files(variable, rootpath, drs)
-    files = select_files(files, variable['start_year'], variable['end_year'])
-    return (files, dirnames, filenames)
-
-
-def get_input_fx_filelist(variable, rootpath, drs):
-    """Return a dict with the full path to fx input files."""
-    fx_files = {}
-    for fx_var in variable['fx_files']:
-        var = dict(variable)
-        var['mip'] = replace_mip_fx(fx_var)
-        table = CMOR_TABLES[var['cmor_table']].get_table(var['mip'])
-        var['frequency'] = table.frequency
-        realm = getattr(table.get(var['short_name']), 'modeling_realm', None)
-        var['modeling_realm'] = realm if realm else table.realm
-
-        (files, _, _) = _find_input_files(var, rootpath, drs, fx_var)
-        fx_files[fx_var] = files[0] if files else None
-
-    return fx_files
-
-
-=======
     # change ensemble to fixed r0i0p0 for fx variables
     # this is needed and is not a duplicate effort
     if variable['project'] == 'CMIP5' and variable['frequency'] == 'fx':
         variable['ensemble'] = 'r0i0p0'
-    files = _find_input_files(variable, rootpath, drs)
+    (files, dirnames, filenames) = _find_input_files(variable, rootpath, drs)
     # do time gating only for non-fx variables
     if variable['frequency'] != 'fx':
         files = select_files(files, variable['start_year'],
                              variable['end_year'])
-    return files
-
-
->>>>>>> 35d0c726
+    return (files, dirnames, filenames)
+
+
 def get_output_file(variable, preproc_dir):
     """Return the full path to the output (preprocessed) file."""
     cfg = get_project_config(variable['project'])
