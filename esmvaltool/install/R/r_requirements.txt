--- conflicted
+++ resolved
@@ -1,9 +1,5 @@
-<<<<<<< HEAD
-yaml
-lintr
-JuliaCall
-=======
 lintr
 logging
 yaml
->>>>>>> 3cec7581
+lintr
+JuliaCall